---
# Create new issues to allow
# -readability-math-missing-parentheses
#     eg) '*' has higher precedence than '+'; add parentheses to explicitly specify the order of operations
# -readability-avoid-const-params-in-decls :
#     eg) std::vector<std::string> UniqueNames(const std::function<std::string(const std::vector<std::string>& variables, const std::size_t i)> f) const;
# -readability-non-const-parameter;
#     eg) double* d_lower_matrix (micm/src/solver/linear_solver.cu)
# -readability-convert-member-functions-to-static
# -readability-identifier-length
# -readability-braces-around-statements
# -readability-make-member-function-const

# Need discussion
# -readability-implicit-bool-conversion: We could allow this while accepeting the two conditions specified in `Checks`
#     eg) assert((!generated_) && "JIT Function already generated") (jit/jit_function.hpp)
# -readability-isolate-declaration
#     eg) double d_ymax, d_scale -> multiple declarations in a single statement reduces readability (micm/src/solver/rosenbrock.cu)
# -readability-named-parameter: false positive cases

# Have to fix later
# -readability-avoid-unconditional-preprocessor-if:
#     eg) #if 0 (micm/jit/jit_compiler.hpp)

# Disabled
# -readability-simplify-boolean-expr: Could hurt readability
#     eg) return static_cast<bool>(elem == end)
# -readability-magic-numbers,-warnings-as-errors: Doesn't allow the following example
#     eg) parameters.c_[8] = -0.3399990352819905E+02; (micm/solver/rosenbrock_solver_parameters.hpp)

Checks: >
  -*,
  readability-*,
  -readability-named-parameter,
  -readability-identifier-length,
  -readability-convert-member-functions-to-static,
  -readability-braces-around-statements,
  -readability-math-missing-parentheses,
  -readability-avoid-const-params-in-decls,
  -readability-avoid-unconditional-preprocessor-if,
  -readability-make-member-function-const,
  -readability-implicit-bool-conversion,
  -readability-simplify-boolean-expr,
  -readability-magic-numbers,-warnings-as-errors,
  -readability-non-const-parameter,
  -readability-isolate-declaration, 

WarningsAsErrors: '*'

# HeaderFilterRegex: ''

CheckOptions:
<<<<<<< HEAD
  - key:             readability-identifier-naming.ClassCase
    value:           CamelCase
  - key:             readability-identifier-naming.ClassIgnoredRegexp
    value:           'is_error_condition_enum'
=======
>>>>>>> d123e9c2
  - key:             readability-identifier-naming.FunctionCase
    value:           CamelCase
  - key:             readability-identifier-naming.FunctionIgnoredRegexp
    value:           'name|message|make_error_code'
<<<<<<< HEAD
  - key:             readability-identifier-naming.ClassMemberCase
    value:           lower_case
  - key:             readability-identifier-naming.ClassMemberSuffix
    value:           _
  - key:             readability-identifier-naming.GlobalConstantCase
    value:           UPPER_CASE
=======
>>>>>>> d123e9c2
  - key:             readability-implicit-bool-conversion.AllowIntegerConditions
    value:           1
  - key:             readability-implicit-bool-conversion.AllowPointerConditions
    value:           1<|MERGE_RESOLUTION|>--- conflicted
+++ resolved
@@ -50,26 +50,20 @@
 # HeaderFilterRegex: ''
 
 CheckOptions:
-<<<<<<< HEAD
+  - key:             readability-identifier-naming.FunctionCase
+    value:           CamelCase
+  - key:             readability-identifier-naming.FunctionIgnoredRegexp
+    value:           'name|message|make_error_code'
   - key:             readability-identifier-naming.ClassCase
     value:           CamelCase
   - key:             readability-identifier-naming.ClassIgnoredRegexp
     value:           'is_error_condition_enum'
-=======
->>>>>>> d123e9c2
-  - key:             readability-identifier-naming.FunctionCase
-    value:           CamelCase
-  - key:             readability-identifier-naming.FunctionIgnoredRegexp
-    value:           'name|message|make_error_code'
-<<<<<<< HEAD
   - key:             readability-identifier-naming.ClassMemberCase
     value:           lower_case
   - key:             readability-identifier-naming.ClassMemberSuffix
     value:           _
   - key:             readability-identifier-naming.GlobalConstantCase
     value:           UPPER_CASE
-=======
->>>>>>> d123e9c2
   - key:             readability-implicit-bool-conversion.AllowIntegerConditions
     value:           1
   - key:             readability-implicit-bool-conversion.AllowPointerConditions
