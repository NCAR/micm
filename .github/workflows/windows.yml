name: Windows

on: 
  push:
    branches:
      - main
  pull_request:
  workflow_dispatch:

concurrency:
  group: ${{ github.workflow }}-${{ github.ref || github.run_id }}
  cancel-in-progress: true

jobs:
  mingw:
    runs-on: windows-2019
    strategy:
      matrix:
        architecture: [x64]

    steps:
      - uses: actions/checkout@v4
      - name: Set up MinGW
        uses: egor-tensin/setup-mingw@v2
        with:
          platform: ${{ matrix.architecture }}
          version: 12.2.0 # https://github.com/egor-tensin/setup-mingw/issues/14

      - name: Run Cmake 
        run: cmake -S . -B build -D MICM_ENABLE_PROFILE=ON -G "MinGW Makefiles"

      - name: Build
        run: cmake --build build --parallel 10

      - name: Run tests
        run: |
          cd build
          ctest -C Debug --rerun-failed --output-on-failure . --verbose

<<<<<<< HEAD
  msvc2019:
    runs-on: windows-2019
    continue-on-error: true 
    strategy:
      matrix:
        build_type: [Release]
        architecture: [Win32, x64]

    steps:
    - uses: actions/checkout@v4

    - name: Run CMake
      run: cmake -S . -B build -D MICM_ENABLE_PROFILE=ON -D CMAKE_BUILD_TYPE=${{ matrix.build_type }} -G "Visual Studio 16 2019" -A ${{ matrix.architecture }}

    - name: Build
      run: cmake --build build --config ${{ matrix.build_type }} --parallel 10

    - name: Test
      run: cd build ; ctest -j 10 -C ${{ matrix.build_type }} --output-on-failure

=======
>>>>>>> 401add1b
  msvc2022:
    runs-on: windows-2022
    continue-on-error: true 
    strategy:
      matrix:
        build_type: [Release]
        architecture: [Win32, x64]

    steps:
    - uses: actions/checkout@v4
    - name: Run CMake
      run: cmake -S . -B build -D MICM_ENABLE_PROFILE=ON -D CMAKE_BUILD_TYPE=${{ matrix.build_type }} -G "Visual Studio 17 2022" -A ${{ matrix.architecture }}
    - name: Build
      run: cmake --build build --config ${{ matrix.build_type }} --parallel 10
    - name: Test
      run: cd build ; ctest -j 10 -C ${{ matrix.build_type }} --output-on-failure

  clang:
    runs-on: windows-2019
    continue-on-error: true 
    strategy:
      matrix:
        version: [11, 12, 13, 14, 15]

    steps:
      - uses: actions/checkout@v4
      - name: Install Clang
        run: curl -fsSL -o LLVM${{ matrix.version }}.exe https://github.com/llvm/llvm-project/releases/download/llvmorg-${{ matrix.version }}.0.0/LLVM-${{ matrix.version }}.0.0-win64.exe ; 7z x LLVM${{ matrix.version }}.exe -y -o"C:/Program Files/LLVM"
      - name: Run CMake
        run: cmake -S . -B build -DMICM_ENABLE_PROFILE=ON -DCMAKE_BUILD_TYPE=Debug -DCMAKE_CXX_COMPILER="C:/Program Files/LLVM/bin/clang++.exe" -G"MinGW Makefiles"
      - name: Build
        run: cmake --build build --parallel 10
      - name: Test
        run: cd build ; ctest -j 10 -C Debug --exclude-regex "test-unicode" --output-on-failure

  clang-cl-11:
    runs-on: windows-2019
    continue-on-error: true 
    strategy:
      matrix:
        architecture: [Win32, x64]

    steps:
      - uses: actions/checkout@v4
      - name: Run CMake
        run: cmake -S . -B build -D MICM_ENABLE_PROFILE=ON -G "Visual Studio 16 2019" -A ${{ matrix.architecture }} -T ClangCL
      - name: Build
        run: cmake --build build --config Debug --parallel 10
      - name: Test
        run: cd build ; ctest -j 10 -C Debug --exclude-regex "test-unicode" --output-on-failure<|MERGE_RESOLUTION|>--- conflicted
+++ resolved
@@ -37,29 +37,6 @@
           cd build
           ctest -C Debug --rerun-failed --output-on-failure . --verbose
 
-<<<<<<< HEAD
-  msvc2019:
-    runs-on: windows-2019
-    continue-on-error: true 
-    strategy:
-      matrix:
-        build_type: [Release]
-        architecture: [Win32, x64]
-
-    steps:
-    - uses: actions/checkout@v4
-
-    - name: Run CMake
-      run: cmake -S . -B build -D MICM_ENABLE_PROFILE=ON -D CMAKE_BUILD_TYPE=${{ matrix.build_type }} -G "Visual Studio 16 2019" -A ${{ matrix.architecture }}
-
-    - name: Build
-      run: cmake --build build --config ${{ matrix.build_type }} --parallel 10
-
-    - name: Test
-      run: cd build ; ctest -j 10 -C ${{ matrix.build_type }} --output-on-failure
-
-=======
->>>>>>> 401add1b
   msvc2022:
     runs-on: windows-2022
     continue-on-error: true 
