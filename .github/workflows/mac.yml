--- conflicted
+++ resolved
@@ -44,10 +44,7 @@
       matrix:
         compiler:
           - { cpp: g++-14, c: gcc-14}
-<<<<<<< HEAD
-=======
           - { cpp: g++-13, c: gcc-13}
->>>>>>> c7feb10b
           - { cpp: clang++, c: clang}
         build_type: [Release]
     env:
@@ -57,12 +54,7 @@
     steps:
       - uses: actions/checkout@v4
 
-<<<<<<< HEAD
-      - name: Setup Xcode 16.4
-        uses: maxim-lobanov/setup-xcode@v1
-=======
       - uses: maxim-lobanov/setup-xcode@v1
->>>>>>> c7feb10b
         with:
           xcode-version: '16.4'
 
