--- conflicted
+++ resolved
@@ -39,11 +39,7 @@
     CudaRosenbrockSolverParam CopyConstData(CudaRosenbrockSolverParam& hoststruct)
     {
       /// Calculate the memory space of each constant data member
-<<<<<<< HEAD
       size_t jacobian_diagonal_elements_bytes = sizeof(size_t) * hoststruct.jacobian_diagonal_elements_size_;
-=======
-      //      size_t jacobian_diagonal_elements_bytes = sizeof(size_t) * hoststruct.jacobian_diagonal_elements_size_;
->>>>>>> a2be7013
 
       /// Calculate the memory space of each temporary variable
       size_t errors_bytes = sizeof(double) * hoststruct.errors_size_;
@@ -52,26 +48,14 @@
       CudaRosenbrockSolverParam devstruct;
       cudaMalloc(&(devstruct.errors_input_), errors_bytes);
       cudaMalloc(&(devstruct.errors_output_), errors_bytes);
-<<<<<<< HEAD
       cudaMalloc(&(devstruct.jacobian_diagonal_elements_), jacobian_diagonal_elements_bytes);
 
       /// Copy the data from host to device
       cudaMemcpy(devstruct.jacobian_diagonal_elements_, hoststruct.jacobian_diagonal_elements_, jacobian_diagonal_elements_bytes, cudaMemcpyHostToDevice);
-=======
-      //      cudaMalloc(&(devstruct.jacobian_diagonal_elements_), jacobian_diagonal_elements_bytes);
-
-      /// Copy the data from host to device
-      //      cudaMemcpy(devstruct.jacobian_diagonal_elements_, hoststruct.jacobian_diagonal_elements_,
-      //      jacobian_diagonal_elements_bytes, cudaMemcpyHostToDevice);
->>>>>>> a2be7013
 
       devstruct.num_grid_cells_ = hoststruct.num_grid_cells_;
       devstruct.errors_size_ = hoststruct.errors_size_;
-<<<<<<< HEAD
       devstruct.jacobian_diagonal_elements_size_ = hoststruct.jacobian_diagonal_elements_size_;
-=======
-      //      devstruct.jacobian_diagonal_elements_size_ = hoststruct.jacobian_diagonal_elements_size_;
->>>>>>> a2be7013
 
       return devstruct;
     }
@@ -82,11 +66,7 @@
     {
       cudaFree(devstruct.errors_input_);
       cudaFree(devstruct.errors_output_);
-<<<<<<< HEAD
       cudaFree(devstruct.jacobian_diagonal_elements_);
-=======
-      //      cudaFree(devstruct.jacobian_diagonal_elements_);
->>>>>>> a2be7013
     }
 
     // Specific CUDA device function to do reduction within a warp
@@ -231,7 +211,6 @@
         d_errors[tid] = d_errors[tid] / d_scale;
       }
     }
-<<<<<<< HEAD
     
     // Host code that will launch the AlphaMinusJacobian CUDA kernel
     void AlphaMinusJacobianDriver(
@@ -239,13 +218,6 @@
         const size_t num_elements,
         const double alpha,
         const CudaRosenbrockSolverParam& devstruct)
-=======
-
-    std::chrono::nanoseconds AlphaMinusJacobianDriver(
-        CudaSparseMatrixParam& sparseMatrix,
-        const std::vector<size_t> jacobian_diagonal_elements,
-        double alpha)
->>>>>>> a2be7013
     {
       // device pointers (will not be needed after adding the CudaSparseMatrix class)
       double* d_jacobian;
@@ -261,7 +233,6 @@
       cudaFree(d_jacobian);
     }
 
-<<<<<<< HEAD
     // Host code that will launch the NormalizedError CUDA kernel
     double NormalizedErrorDriver(const CudaVectorMatrixParam& y_old_param,
                                  const CudaVectorMatrixParam& y_new_param,
@@ -269,15 +240,6 @@
                                  const RosenbrockSolverParameters& ros_param,
                                  cublasHandle_t handle,
                                  CudaRosenbrockSolverParam devstruct)
-=======
-    double NormalizedErrorDriver(
-        const CudaVectorMatrixParam& y_old_param,
-        const CudaVectorMatrixParam& y_new_param,
-        const CudaVectorMatrixParam& errors_param,
-        const RosenbrockSolverParameters& ros_param,
-        cublasHandle_t handle,
-        CudaRosenbrockSolverParam devstruct)
->>>>>>> a2be7013
     {
       double normalized_error;
       const size_t num_elements = devstruct.errors_size_;
