// Copyright (C) 2022 National Center for Atmospheric Research,
//
// SPDX-License-Identifier: Apache-2.0
//
#include <micm/micm.h>
#include <micm/system/system.h>
#include <iostream>
#include <string.h>

#if __cplusplus
extern "C" {
#endif

<<<<<<< HEAD
void create_solver(char* file_path) {
  std::cout << "Hi" << std::endl;
  System system;
=======
unsigned int solver_function(double *state, double time_step__s) {
  std::cout << std::endl << "I'm solved!" << std::endl;
  return 0;
}

const micm_solver create_solver(const char* file_path, unsigned int n_cells) {
  std::cout << "file path: '" << file_path << "'" << std::endl;
  System sytem;

  micm_solver solver{};
  solver.n_cells = n_cells;
  solver.n_state_variables = 3;
  solver.state_variable_names = (char**) malloc(sizeof(char*)*3);
  solver.state_variable_names[0] = (char*) malloc(sizeof(char)*2);
  strcpy(solver.state_variable_names[0],"O3");
  solver.state_variable_names[1] = (char*) malloc(sizeof(char)*2);
  strcpy(solver.state_variable_names[1], "NO");
  solver.state_variable_names[2] = (char*) malloc(sizeof(char)*3);
  strcpy(solver.state_variable_names[2], "NO2");
  solver.solve = solver_function;
  return solver;
>>>>>>> 254bf001
}

#if __cplusplus
}
#endif<|MERGE_RESOLUTION|>--- conflicted
+++ resolved
@@ -11,11 +11,6 @@
 extern "C" {
 #endif
 
-<<<<<<< HEAD
-void create_solver(char* file_path) {
-  std::cout << "Hi" << std::endl;
-  System system;
-=======
 unsigned int solver_function(double *state, double time_step__s) {
   std::cout << std::endl << "I'm solved!" << std::endl;
   return 0;
@@ -23,7 +18,6 @@
 
 const micm_solver create_solver(const char* file_path, unsigned int n_cells) {
   std::cout << "file path: '" << file_path << "'" << std::endl;
-  System sytem;
 
   micm_solver solver{};
   solver.n_cells = n_cells;
@@ -37,7 +31,6 @@
   strcpy(solver.state_variable_names[2], "NO2");
   solver.solve = solver_function;
   return solver;
->>>>>>> 254bf001
 }
 
 #if __cplusplus
