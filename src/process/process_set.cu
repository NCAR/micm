--- conflicted
+++ resolved
@@ -2,7 +2,6 @@
 #include <micm/solver/state.hpp>
 #include <micm/util/matrix.hpp>
 #include <micm/util/sparse_matrix.hpp>
-<<<<<<< HEAD
 #include <iostream>
 
 
@@ -212,202 +211,4 @@
         
      } //kernel function setup
     }//namespace cuda 
-}//namespace micm
-=======
-
-namespace micm
-{
-
-  // one thread per reaction
-  // passing all device pointers
-  __global__ void AddForcingTerms_kernel(
-      double* rate_constants,
-      double* state_variables,
-      double* forcing,
-      int matrix_rows,
-      int rate_constants_columns,
-      int state_forcing_columns,
-      size_t* number_of_reactants_,
-      size_t* accumulated_n_reactants,
-      size_t* reactant_ids_,
-      size_t* number_of_products_,
-      size_t* accumulated_n_products,
-      size_t* product_ids_,
-      double* yields_)
-  {
-    // define thread index
-    int tid = blockIdx.x + blockDim.x + threadIdx.x;
-    int rate_reactants_size = matrix_rows * rate_constants_columns;
-    if (tid < rate_reactants_size)
-    {
-      double rate = rate_constants[tid];  // rate of a specific reaction in a specific gridcell
-      int row_index = tid % rate_constants_columns;
-      int reactant_num = number_of_reactants_[tid % rate_constants_columns];  // number of reactants of the reaction
-      int product_num = number_of_products_[tid % rate_constants_columns];    // number of products of the reaction
-      int initial_reactant_ids_index = accumulated_n_reactants[tid % rate_constants_columns];
-      int initial_product_ids_index = accumulated_n_products[tid % rate_constants_columns];
-      int initial_yields_index = accumulated_n_products[tid % rate_constants_columns];
-
-      // access index at reactant_ids based on number_of_reactant_
-      for (int i_reactant = 0; i_reactant < reactant_num; i_reactant++)
-      {
-        int reactant_ids_index = i_reactant + initial_reactant_ids_index;
-        int state_forcing_col_index = reactant_ids_[reactant_ids_index];
-        // how to match thread idx to state_variable index
-        // but we need to consider the row of state_variable
-        rate *= state_variables[row_index * state_forcing_columns + state_forcing_col_index];
-      }
-
-      for (int i_reactant = 0; i_reactant < reactant_num; i_reactant++)
-      {
-        int reactant_ids_index = i_reactant + initial_reactant_ids_index;
-        int state_forcing_col_index = reactant_ids_[reactant_ids_index];
-
-        forcing[row_index * state_forcing_columns + state_forcing_col_index] -= rate;
-      }
-
-      for (int i_product = 0; i_product < product_num; i_product++)
-      {
-        int yields_index = initial_yields_index + i_product;
-        int product_ids_index = initial_product_ids_index + i_product;
-        int forcing_col_index = product_ids_[product_ids_index];
-        forcing[row_index * state_forcing_columns + forcing_col_index] += yields_[yields_index] * rate;
-      }
-    }
-  }
-
-  void AddForcingTerms_kernelSetup(
-      const Matrix<double>& rate_constants,
-      const Matrix<double>& state_variables,
-      Matrix<double>& forcing,
-      const std::vector<std::size_t>& number_of_reactants_,
-      const std::vector<std::size_t>& reactant_ids_,
-      const std::vector<std::size_t>& number_of_products_,
-      const std::vector<std::size_t>& product_ids_,
-      const std::vector<double>& yields_,
-      const std::vector<std::size_t>& jacobian_flat_ids_)
-  {
-    int matrix_rows = rate_constants.size();
-    int rate_constants_columns = rate_constants[0].size();
-    int state_forcing_columns = state_variables[0].size();
-    // access class member vectors
-    const size_t* number_of_reactants = number_of_reactants_.data();
-    int number_of_reactants_size = number_of_reactants_.size();
-    const size_t* reactant_ids = reactant_ids_.data();
-    int reactant_ids_size = reactant_ids_.size();
-    const size_t* number_of_products = number_of_products_.data();
-    int number_of_products_size = number_of_products_.size();
-    const size_t* product_ids = product_ids_.data();
-    int product_ids_size = product_ids_.size();
-    const double* yields = yields_.data();
-    int yields_size = yields_.size();
-
-    // allocate memory for host c pointers
-    int accumulated_n_reactants_bytes = sizeof(size_t) * (number_of_reactants_size + 1);
-    size_t* accumulated_n_reactants = (size_t*)malloc(accumulated_n_reactants_bytes);
-    accumulated_n_reactants[0] = 0;
-    for (int i = 0; i < number_of_reactants_size; i++)
-    {
-      int sum = accumulated_n_reactants[i] + number_of_reactants[i];
-      accumulated_n_reactants[i + 1] = sum;
-    }
-
-    int accumulated_n_products_bytes = sizeof(size_t) * (number_of_products_size + 1);
-    size_t* accumulated_n_products = (size_t*)malloc(accumulated_n_products_bytes);
-    accumulated_n_products[0] = 0;
-    for (int i = 0; i < number_of_products_size; i++)
-    {
-      int sum = accumulated_n_products[i] + number_of_products[i];
-      accumulated_n_products[i + 1] = sum;
-    }
-
-    // device pointer to vectors
-    double* d_rate_constants;
-    double* d_state_variables;
-    double* d_forcing;
-    size_t* d_number_of_reactants_;
-    size_t* d_accumulated_n_reactants;
-    size_t* d_reactant_ids_;
-    size_t* d_number_of_products_;
-    size_t* d_accumulated_n_products;
-    size_t* d_product_ids_;
-    double* d_yields_;
-
-    // allocate device memory
-    size_t rate_constants_bytes = sizeof(double) * (matrix_rows * rate_constants_columns);
-    size_t state_variables_bytes = sizeof(double) * (matrix_rows * state_forcing_columns);
-    size_t forcing_bytes = sizeof(double) * (matrix_rows * state_forcing_columns);
-    size_t number_of_reactants_bytes = sizeof(size_t) * number_of_reactants_size;
-    size_t reactant_ids_bytes = sizeof(size_t) * reactant_ids_size;
-    size_t number_of_products_bytes = sizeof(size_t) * number_of_products_size;
-    size_t product_ids_bytes = sizeof(size_t) * product_ids_size;
-    size_t yields_bytes = sizeof(double) * yields_size;
-
-    cudaMalloc(&d_rate_constants, rate_constants_bytes);
-    cudaMalloc(&d_state_variables, state_variables_bytes);
-    cudaMalloc(&d_forcing, forcing_bytes);
-    cudaMalloc(&d_number_of_reactants_, number_of_reactants_bytes);
-    cudaMalloc(&d_accumulated_n_reactants, accumulated_n_reactants_bytes);
-    cudaMalloc(&d_reactant_ids_, reactant_ids_bytes);
-    cudaMalloc(&d_number_of_products_, number_of_products_bytes);
-    cudaMalloc(&d_accumulated_n_products, accumulated_n_products_bytes);
-    cudaMalloc(&d_product_ids_, product_ids_bytes);
-    cudaMalloc(&d_yields_, yields_bytes);
-
-    // copy data from host to device memory
-    const double* rate_constants_data = rate_constants.AsVector().data();
-    const double* state_variables_data = state_variables.AsVector().data();
-    double* forcing_data = forcing.AsVector().data();
-
-    cudaMemcpy(d_rate_constants, rate_constants_data, rate_constants_bytes, cudaMemcpyHostToDevice);
-    cudaMemcpy(d_state_variables, state_variables_data, state_variables_bytes, cudaMemcpyHostToDevice);
-    cudaMemcpy(d_forcing, forcing_data, forcing_bytes, cudaMemcpyHostToDevice);
-    cudaMemcpy(d_number_of_reactants_, number_of_reactants, number_of_reactants_bytes, cudaMemcpyHostToDevice);
-    cudaMemcpy(d_accumulated_n_reactants, accumulated_n_reactants, accumulated_n_reactants_bytes, cudaMemcpyHostToDevice);
-    cudaMemcpy(d_reactant_ids_, reactant_ids, reactant_ids_bytes, cudaMemcpyHostToDevice);
-    cudaMemcpy(d_number_of_products_, number_of_products, number_of_products_bytes, cudaMemcpyHostToDevice);
-    cudaMemcpy(d_accumulated_n_products, accumulated_n_products, accumulated_n_products_bytes, cudaMemcpyHostToDevice);
-    cudaMemcpy(d_product_ids_, product_ids, product_ids_bytes, cudaMemcpyHostToDevice);
-    cudaMemcpy(d_yields_, yields, yields_bytes, cudaMemcpyHostToDevice);
-
-    // total thread count == rate_constants matrix size?
-    int threads_count = matrix_rows * rate_constants_columns;
-    // block size
-    int threadsPerBlock = 128;  // 32 threads per warp * 4 warps
-    // grid size
-    int blocks_count = (int)ceil(threads_count / threadsPerBlock);
-
-    // kernel function call
-    AddForcingTerms_kernel<<<blocks_count, threadsPerBlock>>>(
-        d_rate_constants,
-        d_state_variables,
-        d_forcing,
-        matrix_rows,
-        rate_constants_columns,
-        state_forcing_columns,
-        d_number_of_reactants_,
-        d_accumulated_n_reactants,
-        d_reactant_ids_,
-        d_number_of_products_,
-        d_accumulated_n_products,
-        d_product_ids_,
-        d_yields_);
-    cudaDeviceSynchronize();
-    cudaMemcpy(d_forcing, forcing_data, forcing_bytes, cudaMemcpyDeviceToHost);
-
-    cudaFree(d_rate_constants);
-    cudaFree(d_state_variables);
-    cudaFree(d_forcing);
-    cudaFree(d_number_of_reactants_);
-    cudaFree(d_accumulated_n_reactants);
-    cudaFree(d_reactant_ids_);
-    cudaFree(d_number_of_products_);
-    cudaFree(d_accumulated_n_products);
-    cudaFree(d_product_ids_);
-    cudaFree(d_yields_);
-
-    free(accumulated_n_reactants);
-    free(accumulated_n_products);
-  }
-}  // namespace micm
->>>>>>> d572c283
+}//namespace micm