--- conflicted
+++ resolved
@@ -6,7 +6,6 @@
 #include <iostream>
 #include <micm/util/cuda_param.hpp>
 
-<<<<<<< HEAD
 //device pointers passing to AddForcingTermsKernel()
 typedef struct ForcingDevice{
   double* rate_constants_; 
@@ -33,61 +32,22 @@
   size_t n_grids_;
   size_t n_reactions_;
 };
-=======
-// device pointers passing to AddForcingTermsKernel()
-typedef struct forcingDevice
-{
-  double* rate_constants;
-  double* state_variables;
-  double* forcing;
-  size_t* number_of_reactants;
-  size_t* reactant_ids;
-  size_t* number_of_products;
-  size_t* product_ids;
-  double* yields;
-};
-// device pointers passing to AddJacobianTermsKernel()
-typedef struct jacobianDevice
-{
-  double* rate_constants;
-  double* state_variables;
-  double* jacobian;
-  size_t* number_of_reactants;
-  size_t* reactant_ids;
-  size_t* number_of_products;
-  double* yields;
-  size_t* jacobian_flat_ids;
-};
-const size_t BLOCK_SIZE = 320;
->>>>>>> 1a1533b9
 
 namespace micm
 {
   namespace cuda
   {
     // flipped memory layout
-<<<<<<< HEAD
     __global__ void AddForcingTermsKernel(ForcingDevice* device)
-=======
-    __global__ void AddForcingTermsKernel(forcingDevice* device, size_t n_grids, size_t n_reactions, size_t n_species)
-
->>>>>>> 1a1533b9
     {
       // define thread index
       size_t tid = blockIdx.x * blockDim.x + threadIdx.x;
       size_t react_id_offset, prod_id_offset, yield_offset;
-<<<<<<< HEAD
       double* forcing = device->forcing_; 
       size_t* number_of_reactants = device->number_of_reactants_; 
       size_t* reactant_ids = device->reactant_ids_; 
       size_t* number_of_products = device->number_of_products_; 
       size_t n_grids = device->n_grids_;
-=======
-      double* forcing = device->forcing;
-      size_t* number_of_reactants = device->number_of_reactants;
-      size_t* reactant_ids = device->reactant_ids;
-      size_t* number_of_products = device->number_of_products;
->>>>>>> 1a1533b9
       if (tid < n_grids)
       {
         react_id_offset = 0;
@@ -95,29 +55,23 @@
         yield_offset = 0;
         for (std::size_t i_rxn = 0; i_rxn < device->n_reactions_; ++i_rxn)
         {
-<<<<<<< HEAD
           double rate = device->rate_constants_[i_rxn * n_grids + tid];
           for (std::size_t i_react = 0; i_react < number_of_reactants[i_rxn]; ++i_react)
             rate *= device->state_variables_[reactant_ids[react_id_offset + i_react] * n_grids + tid];
-=======
-          double rate = device->rate_constants[i_rxn * n_grids + tid];
-          for (std::size_t i_react = 0; i_react < number_of_reactants[i_rxn]; ++i_react)
-            rate *= device->state_variables[reactant_ids[react_id_offset + i_react] * n_grids + tid];
->>>>>>> 1a1533b9
           for (std::size_t i_react = 0; i_react < number_of_reactants[i_rxn]; ++i_react)
           {
             forcing[reactant_ids[react_id_offset + i_react] * n_grids + tid] -= rate;
+            forcing[reactant_ids[react_id_offset + i_react] * n_grids + tid] -= rate;
           }
           for (std::size_t i_prod = 0; i_prod < number_of_products[i_rxn]; ++i_prod)
+          for (std::size_t i_prod = 0; i_prod < number_of_products[i_rxn]; ++i_prod)
           {
-<<<<<<< HEAD
             size_t index = device->product_ids_[prod_id_offset + i_prod] * n_grids + tid;
             forcing[index] += device->yields_[yield_offset + i_prod] * rate;
-=======
-            size_t index = device->product_ids[prod_id_offset + i_prod] * n_grids + tid;
-            forcing[index] += device->yields[yield_offset + i_prod] * rate;
->>>>>>> 1a1533b9
           }
+          react_id_offset += number_of_reactants[i_rxn];
+          prod_id_offset += number_of_products[i_rxn];
+          yield_offset += number_of_products[i_rxn];
           react_id_offset += number_of_reactants[i_rxn];
           prod_id_offset += number_of_products[i_rxn];
           yield_offset += number_of_products[i_rxn];
@@ -125,30 +79,18 @@
       }    // if check for valid CUDA threads
     }      // end of AddForcingTerms_kernel
 
-<<<<<<< HEAD
     __global__ void AddJacobianTermsKernel(JacobianDevice* device)
-=======
-    __global__ void AddJacobianTermsKernel(jacobianDevice* device, size_t n_grids, size_t n_reactions)
->>>>>>> 1a1533b9
     {
       size_t tid = blockIdx.x * blockDim.x + threadIdx.x;
       size_t react_ids_offset = 0;
       size_t yields_offset = 0;
       size_t flat_id_offset = 0;
-<<<<<<< HEAD
       size_t* number_of_reactants = device->number_of_reactants_; 
       size_t* jacobian_flat_ids = device->jacobian_flat_ids_; 
       size_t* number_of_products = device->number_of_products_; 
       double* jacobian = device->jacobian_; 
       size_t n_grids = device->n_grids_; 
       size_t n_reactions = device->n_reactions_; 
-=======
-      size_t* number_of_reactants = device->number_of_reactants;
-      size_t* jacobian_flat_ids = device->jacobian_flat_ids;
-      size_t* number_of_products = device->number_of_products;
-      double* jacobian = device->jacobian;
-
->>>>>>> 1a1533b9
       if (tid < n_grids)
       {
         // loop over reactions in a grid
@@ -157,20 +99,12 @@
           // loop over reactants in a reaction
           for (size_t i_ind = 0; i_ind < number_of_reactants[i_rxn]; ++i_ind)
           {
-<<<<<<< HEAD
             double d_rate_d_ind = device->rate_constants_[i_rxn * n_grids + tid];
-=======
-            double d_rate_d_ind = device->rate_constants[i_rxn * n_grids + tid];
->>>>>>> 1a1533b9
             for (size_t i_react = 0; i_react < number_of_reactants[i_rxn]; ++i_react)
             {
               if (i_react != i_ind)
               {
-<<<<<<< HEAD
                 d_rate_d_ind *= device->state_variables_[device->reactant_ids_[react_ids_offset + i_react] * n_grids + tid];
-=======
-                d_rate_d_ind *= device->state_variables[device->reactant_ids[react_ids_offset + i_react] * n_grids + tid];
->>>>>>> 1a1533b9
               }
             }
             for (size_t i_dep = 0; i_dep < number_of_reactants[i_rxn]; ++i_dep)
@@ -182,11 +116,7 @@
             for (size_t i_dep = 0; i_dep < number_of_products[i_rxn]; ++i_dep)
             {
               size_t jacobian_idx = jacobian_flat_ids[flat_id_offset] + tid;
-<<<<<<< HEAD
               jacobian[jacobian_idx] += device->yields_[yields_offset + i_dep] * d_rate_d_ind;
-=======
-              jacobian[jacobian_idx] += device->yields[yields_offset + i_dep] * d_rate_d_ind;
->>>>>>> 1a1533b9
               flat_id_offset++;
             }
           }  // loop over reactants in a reaction
@@ -197,15 +127,9 @@
     }      // end of AddJacobianTerms_kernel
 
     std::chrono::nanoseconds AddJacobianTermsKernelDriver(
-<<<<<<< HEAD
         CudaMatrixParam& matrix,
         CudaSparseMatrixParam& sparseMatrix, 
         CudaProcessSetParam& processSet)
-=======
-        CUDAMatrixParam& matrixParam,
-        CUDASparseMatrixParam& sparseMatrix,
-        CUDAProcessSetParam& processSet)
->>>>>>> 1a1533b9
     {
       // create device pointers
       double* d_rate_constants;
@@ -216,7 +140,6 @@
       size_t* d_number_of_products;
       double* d_yields;
       size_t* d_jacobian_flat_ids;
-<<<<<<< HEAD
       JacobianDevice* device; 
 
       // allocate device memory
@@ -257,77 +180,11 @@
       // launch kernel and measure time performance
       auto startTime = std::chrono::high_resolution_clock::now();
       AddJacobianTermsKernel<<<total_blocks, BLOCK_SIZE>>>(device);
-=======
-      jacobianDevice* device;
-
-      // allocate device memory
-      cudaMalloc(&d_rate_constants, sizeof(double) * matrixParam.n_grids * matrixParam.n_reactions);
-      cudaMalloc(&d_state_variables, sizeof(double) * matrixParam.n_grids * matrixParam.n_species);
-      cudaMalloc(&d_jacobian, sizeof(double) * sparseMatrix.jacobian_size);
-      cudaMalloc(&d_number_of_reactants, sizeof(size_t) * matrixParam.n_reactions);
-      cudaMalloc(&d_reactant_ids, sizeof(size_t) * processSet.reactant_ids_size);
-      cudaMalloc(&d_number_of_products, sizeof(size_t) * matrixParam.n_reactions);
-      cudaMalloc(&d_yields, sizeof(double) * processSet.yields_size);
-      cudaMalloc(&d_jacobian_flat_ids, sizeof(size_t) * processSet.jacobian_flat_ids_size);
-      cudaMalloc(&device, sizeof(jacobianDevice));
-
-      // transfer data from host to device
-      cudaMemcpy(
-          d_rate_constants,
-          matrixParam.rate_constants,
-          sizeof(double) * matrixParam.n_grids * matrixParam.n_reactions,
-          cudaMemcpyHostToDevice);
-      cudaMemcpy(
-          d_state_variables,
-          matrixParam.state_variables,
-          sizeof(double) * matrixParam.n_grids * matrixParam.n_species,
-          cudaMemcpyHostToDevice);
-      cudaMemcpy(d_jacobian, sparseMatrix.jacobian, sizeof(double) * sparseMatrix.jacobian_size, cudaMemcpyHostToDevice);
-      cudaMemcpy(
-          d_number_of_reactants,
-          processSet.number_of_reactants,
-          sizeof(size_t) * matrixParam.n_reactions,
-          cudaMemcpyHostToDevice);
-      cudaMemcpy(
-          d_reactant_ids, processSet.reactant_ids, sizeof(size_t) * processSet.reactant_ids_size, cudaMemcpyHostToDevice);
-      cudaMemcpy(
-          d_number_of_products,
-          processSet.number_of_products,
-          sizeof(size_t) * matrixParam.n_reactions,
-          cudaMemcpyHostToDevice);
-      cudaMemcpy(d_yields, processSet.yields, sizeof(double) * processSet.yields_size, cudaMemcpyHostToDevice);
-      cudaMemcpy(
-          d_jacobian_flat_ids,
-          processSet.jacobian_flat_ids,
-          sizeof(size_t) * processSet.jacobian_flat_ids_size,
-          cudaMemcpyHostToDevice);
-      cudaMemcpy(&(device->rate_constants), &d_rate_constants, sizeof(double*), cudaMemcpyHostToDevice);
-      cudaMemcpy(&(device->state_variables), &d_state_variables, sizeof(double*), cudaMemcpyHostToDevice);
-      cudaMemcpy(&(device->jacobian), &d_jacobian, sizeof(double*), cudaMemcpyHostToDevice);
-      cudaMemcpy(&(device->number_of_reactants), &d_number_of_reactants, sizeof(size_t*), cudaMemcpyHostToDevice);
-      cudaMemcpy(&(device->reactant_ids), &d_reactant_ids, sizeof(size_t*), cudaMemcpyHostToDevice);
-      cudaMemcpy(&(device->number_of_products), &d_number_of_products, sizeof(size_t*), cudaMemcpyHostToDevice);
-      cudaMemcpy(&(device->yields), &d_yields, sizeof(double*), cudaMemcpyHostToDevice);
-      cudaMemcpy(&(device->jacobian_flat_ids), &d_jacobian_flat_ids, sizeof(size_t*), cudaMemcpyHostToDevice);
-
-      // setup kernel
-      size_t total_blocks = (matrixParam.n_grids + BLOCK_SIZE - 1) / BLOCK_SIZE;
-
-      size_t n_reactions = matrixParam.n_reactions;
-      size_t n_grids = matrixParam.n_grids;
-      // launch kernel and measure time performance
-      auto startTime = std::chrono::high_resolution_clock::now();
-      AddJacobianTermsKernel<<<total_blocks, BLOCK_SIZE>>>(device, n_grids, n_reactions);
->>>>>>> 1a1533b9
       cudaDeviceSynchronize();
       auto endTime = std::chrono::high_resolution_clock::now();
       auto kernel_duration = std::chrono::duration_cast<std::chrono::nanoseconds>(endTime - startTime);
 
-<<<<<<< HEAD
       cudaMemcpy(sparseMatrix.jacobian_, d_jacobian, sizeof(double) * sparseMatrix.jacobian_size_, cudaMemcpyDeviceToHost);
-=======
-      cudaMemcpy(sparseMatrix.jacobian, d_jacobian, sizeof(double) * sparseMatrix.jacobian_size, cudaMemcpyDeviceToHost);
->>>>>>> 1a1533b9
       // clean up
       cudaFree(d_rate_constants);
       cudaFree(d_state_variables);
@@ -337,7 +194,6 @@
       cudaFree(d_number_of_products);
       cudaFree(d_yields);
       cudaFree(d_jacobian_flat_ids);
-<<<<<<< HEAD
       cudaFree(device); 
       return kernel_duration;
     }  // end of AddJacobian_kernelSetup
@@ -345,13 +201,6 @@
     std::chrono::nanoseconds AddForcingTermsKernelDriver(
         CudaMatrixParam& matrix,
         CudaProcessSetParam& processSet)
-=======
-      cudaFree(device);
-      return kernel_duration;
-    }  // end of AddJacobian_kernelSetup
-
-    std::chrono::nanoseconds AddForcingTermsKernelDriver(CUDAMatrixParam& matrixParam, CUDAProcessSetParam& processSet)
->>>>>>> 1a1533b9
     {
       // device pointer to vectorss
       double* d_rate_constants;
@@ -362,7 +211,6 @@
       size_t* d_reactant_ids;
       size_t* d_number_of_products;
       size_t* d_product_ids;
-<<<<<<< HEAD
       ForcingDevice* device; 
 
       // allocate device memory
@@ -402,82 +250,12 @@
       // launch kernel and measure time performance
       auto startTime = std::chrono::high_resolution_clock::now();
       AddForcingTermsKernel<<<num_block, BLOCK_SIZE>>>(device);   
-=======
-      forcingDevice* device;
-
-      // allocate device memory
-      cudaMalloc(&d_rate_constants, sizeof(double) * (matrixParam.n_grids * matrixParam.n_reactions));
-      cudaMalloc(&d_state_variables, sizeof(double) * (matrixParam.n_grids * matrixParam.n_species));
-      cudaMalloc(&d_forcing, sizeof(double) * (matrixParam.n_grids * matrixParam.n_species));
-      cudaMalloc(&d_number_of_reactants, sizeof(size_t) * matrixParam.n_reactions);
-      cudaMalloc(&d_reactant_ids, sizeof(size_t) * processSet.reactant_ids_size);
-      cudaMalloc(&d_number_of_products, sizeof(size_t) * matrixParam.n_reactions);
-      cudaMalloc(&d_product_ids, sizeof(size_t) * processSet.product_ids_size);
-      cudaMalloc(&d_yields, sizeof(double) * processSet.yields_size);
-      cudaMalloc(&device, sizeof(forcingDevice));
-
-      // copy data from host memory to device memory
-      cudaMemcpy(
-          d_rate_constants,
-          matrixParam.rate_constants,
-          sizeof(double) * (matrixParam.n_grids * matrixParam.n_reactions),
-          cudaMemcpyHostToDevice);
-      cudaMemcpy(
-          d_state_variables,
-          matrixParam.state_variables,
-          sizeof(double) * (matrixParam.n_grids * matrixParam.n_species),
-          cudaMemcpyHostToDevice);
-      cudaMemcpy(
-          d_forcing,
-          matrixParam.forcing,
-          sizeof(double) * (matrixParam.n_grids * matrixParam.n_species),
-          cudaMemcpyHostToDevice);
-      cudaMemcpy(
-          d_number_of_reactants,
-          processSet.number_of_reactants,
-          sizeof(size_t) * matrixParam.n_reactions,
-          cudaMemcpyHostToDevice);
-      cudaMemcpy(
-          d_reactant_ids, processSet.reactant_ids, sizeof(size_t) * processSet.reactant_ids_size, cudaMemcpyHostToDevice);
-      cudaMemcpy(
-          d_number_of_products,
-          processSet.number_of_products,
-          sizeof(size_t) * matrixParam.n_reactions,
-          cudaMemcpyHostToDevice);
-      cudaMemcpy(
-          d_product_ids, processSet.product_ids, sizeof(size_t) * processSet.product_ids_size, cudaMemcpyHostToDevice);
-      cudaMemcpy(d_yields, processSet.yields, sizeof(double) * processSet.yields_size, cudaMemcpyHostToDevice);
-      cudaMemcpy(&(device->rate_constants), &d_rate_constants, sizeof(double*), cudaMemcpyHostToDevice);
-      cudaMemcpy(&(device->state_variables), &d_state_variables, sizeof(double*), cudaMemcpyHostToDevice);
-      cudaMemcpy(&(device->forcing), &d_forcing, sizeof(double*), cudaMemcpyHostToDevice);
-      cudaMemcpy(&(device->number_of_reactants), &d_number_of_reactants, sizeof(size_t*), cudaMemcpyHostToDevice);
-      cudaMemcpy(&(device->reactant_ids), &d_reactant_ids, sizeof(size_t*), cudaMemcpyHostToDevice);
-      cudaMemcpy(&(device->number_of_products), &d_number_of_products, sizeof(size_t*), cudaMemcpyHostToDevice);
-      cudaMemcpy(&(device->product_ids), &d_product_ids, sizeof(size_t*), cudaMemcpyHostToDevice);
-      cudaMemcpy(&(device->yields), &d_yields, sizeof(double*), cudaMemcpyHostToDevice);
-
-      // total thread count == number of grid cells
-
-      int num_block = (matrixParam.n_grids + BLOCK_SIZE - 1) / BLOCK_SIZE;
-
-      size_t n_grids = matrixParam.n_grids;
-      size_t n_reactions = matrixParam.n_reactions;
-      size_t n_species = matrixParam.n_species;
-
-      // launch kernel and measure time performance
-      auto startTime = std::chrono::high_resolution_clock::now();
-      AddForcingTermsKernel<<<num_block, BLOCK_SIZE>>>(device, n_grids, n_reactions, n_species);
->>>>>>> 1a1533b9
       cudaDeviceSynchronize();
       auto endTime = std::chrono::high_resolution_clock::now();
       auto kernel_duration = std::chrono::duration_cast<std::chrono::nanoseconds>(endTime - startTime);
 
       // copy data from device memory to host memory
-<<<<<<< HEAD
       cudaMemcpy(matrix.forcing_, d_forcing, sizeof(double) * (matrix.n_grids_ * matrix.n_species_), cudaMemcpyDeviceToHost);
-=======
-      cudaMemcpy(matrixParam.forcing, d_forcing, sizeof(double) * (n_grids * n_species), cudaMemcpyDeviceToHost);
->>>>>>> 1a1533b9
 
       // clean up
       cudaFree(d_rate_constants);
@@ -488,11 +266,7 @@
       cudaFree(d_number_of_products);
       cudaFree(d_product_ids);
       cudaFree(d_yields);
-<<<<<<< HEAD
       cudaFree(device); 
-=======
-      cudaFree(device);
->>>>>>> 1a1533b9
       return kernel_duration;
     }  // end of AddForcingTerms_kernelSetup
   }    // namespace cuda
