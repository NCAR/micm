--- conflicted
+++ resolved
@@ -122,37 +122,6 @@
         const size_t* product_ids,
         int product_ids_size,
         const double* yields,
-<<<<<<< HEAD
-        int yields_size){
-       
-        // device pointer to vectorss
-        double* d_rate_constants; 
-        double* d_state_variables; 
-        double* d_forcing; 
-        double* d_yields_; 
-        size_t* d_number_of_reactants_; 
-        size_t* d_reactant_ids_; 
-        size_t* d_number_of_products_; 
-        size_t* d_product_ids_; 
-       
-        //allocate device memory
-        size_t rate_constants_bytes = sizeof(double) * (ngrids * nrxns); 
-        size_t state_forcing_bytes = sizeof(double) * (ngrids * nspecs); 
-        size_t yields_bytes = sizeof(double) * yields_size;
-        size_t number_of_reactants_bytes = sizeof(size_t) * number_of_reactants_size;
-        size_t reactant_ids_bytes = sizeof(size_t) * reactant_ids_size; 
-        size_t number_of_products_bytes = sizeof(size_t) * number_of_products_size; 
-        size_t product_ids_bytes = sizeof(size_t) * product_ids_size;
-        
-        cudaMalloc(&d_rate_constants, rate_constants_bytes); 
-        cudaMalloc(&d_state_variables, state_forcing_bytes); 
-        cudaMalloc(&d_forcing, state_forcing_bytes); 
-        cudaMalloc(&d_number_of_reactants_, number_of_reactants_bytes);
-        cudaMalloc(&d_reactant_ids_, reactant_ids_bytes);  
-        cudaMalloc(&d_number_of_products_, number_of_products_bytes);
-        cudaMalloc(&d_product_ids_, product_ids_bytes);  
-        cudaMalloc(&d_yields_, yields_bytes); 
-=======
         int yields_size)
     {
       // device pointer to vectorss
@@ -211,161 +180,10 @@
           d_product_ids_,
           d_yields_);
       cudaDeviceSynchronize();
->>>>>>> cc7aba3e
 
       // copy data from device memory to host memory
       cudaMemcpy(forcing_data, d_forcing, state_forcing_bytes, cudaMemcpyDeviceToHost);
 
-<<<<<<< HEAD
-        //total thread count == number of grid cells
-        int block_size = 32; 
-        int num_block = (ngrids + block_size - 1)/block_size; 
-        
-        //kernel function call
-        AddForcingTerms_kernel<<<num_block, block_size>>>(
-            d_rate_constants, 
-            d_state_variables, 
-            d_forcing, 
-            ngrids, nrxns, nspecs,
-            d_number_of_reactants_, 
-            d_reactant_ids_, 
-            d_number_of_products_, 
-            d_product_ids_, 
-            d_yields_);
-        cudaDeviceSynchronize(); 
-        
-        // copy data from device memory to host memory
-        cudaMemcpy(forcing_data, d_forcing, state_forcing_bytes, cudaMemcpyDeviceToHost);
-   
-        // clean up	
-        cudaFree(d_rate_constants); 
-        cudaFree(d_state_variables); 
-        cudaFree(d_forcing);
-        cudaFree(d_number_of_reactants_);
-        cudaFree(d_reactant_ids_);
-        cudaFree(d_number_of_products_);
-        cudaFree(d_product_ids_);
-        cudaFree(d_yields_);
-    } // end of AddForcingTerms_kernelSetup
-    
-
-    void AddJacobianTerms_kernelSetup(
-        const double* rate_constants,
-        const double* state_variables,
-        double* jacobian,
-        size_t n_grids,
-        size_t n_reactions,
-        size_t n_species,
-        size_t jacobian_size,
-        size_t row_ids_size,
-        const size_t* number_of_reactants, 
-        const size_t* reactant_ids, 
-        size_t reactant_ids_size, 
-        const size_t* number_of_products, 
-        const size_t* product_ids,
-        size_t product_ids_size, 
-        const double* yields,
-        size_t yields_size,
-        const size_t* jacobian_flat_ids,
-        size_t jacobian_flat_ids_size){
-        std::cout << "grid size: "<< n_grids<<std::endl; 
-        std::cout << "reaction size: "<< n_reactions<<std::endl; 
-        std::cout << "species size: "<<n_species<<std::endl; 
-        
-        size_t* acc_n_reactants = (size_t*)malloc(sizeof(size_t) * n_reactions); 
-        size_t* acc_n_products = (size_t*)malloc(sizeof(size_t) * n_reactions); 
-        size_t* acc_n_jacobian_flat_ids = (size_t*)malloc(sizeof(size_t)*jacobian_flat_ids_size); 
-        acc_n_reactants[0] = 0; 
-        acc_n_products[0] = 0; 
-        acc_n_jacobian_flat_ids[0] = 0; 
-        for (int i = 0; i < n_reactions-1; i++){
-          acc_n_reactants[i+1] = acc_n_reactants[i] + number_of_reactants[i]; 
-          acc_n_products[i+1] = acc_n_products[i] + number_of_products[i]; 
-          acc_n_jacobian_flat_ids[i+1]= acc_n_jacobian_flat_ids[i] + number_of_reactants[i]+number_of_products[i];
-          }
-
-   
-        //device pointer
-        double* d_rate_constants; 
-        double* d_state_variables; 
-        double* d_jacobian; 
-        size_t* d_number_of_reactants; 
-        size_t* d_acc_n_reactants; 
-        size_t* d_reactant_ids; 
-        size_t* d_number_of_products; 
-        size_t* d_acc_n_products;
-        size_t* d_product_ids; 
-        double* d_yields; 
-        size_t* d_jacobian_flat_ids; 
-        size_t* d_acc_jacobian_flat_ids; 
-
-        //allocate device memory 
-        cudaMalloc(&d_rate_constants, sizeof(double)* n_grids * n_reactions); 
-        cudaMalloc(&d_state_variables, sizeof(double)* n_grids * n_species); 
-        cudaMalloc(&d_jacobian, sizeof(double)* jacobian_size);
-        cudaMalloc(&d_number_of_reactants, sizeof(size_t)* n_reactions); 
-        cudaMalloc(&d_acc_n_reactants, sizeof(size_t)* n_reactions); 
-        cudaMalloc(&d_reactant_ids, sizeof(size_t) * reactant_ids_size);
-        cudaMalloc(&d_number_of_products, sizeof(size_t)* n_reactions);
-        cudaMalloc(&d_acc_n_products, sizeof(size_t)* n_reactions); 
-        cudaMalloc(&d_product_ids, sizeof(size_t) * product_ids_size);  
-        cudaMalloc(&yields, sizeof(double) * yields_size); 
-        cudaMalloc(&jacobian_flat_ids, sizeof(size_t)* jacobian_flat_ids_size); 
-        cudaMalloc(&d_acc_jacobian_flat_ids, sizeof(size_t)* jacobian_flat_ids_size); 
-
-        //transfer data from host to device 
-        cudaMemcpy(d_rate_constants, rate_constants, sizeof(double)* n_grids * n_reactions,cudaMemcpyHostToDevice); 
-        cudaMemcpy(d_state_variables, state_variables, sizeof(double)* n_grids * n_species, cudaMemcpyHostToDevice); 
-        cudaMemcpy(d_jacobian, jacobian, sizeof(double)* jacobian_size, cudaMemcpyHostToDevice);
-        cudaMemcpy(d_number_of_reactants, number_of_reactants, sizeof(size_t)* n_reactions,cudaMemcpyHostToDevice);
-        cudaMemcpy(d_acc_n_reactants, acc_n_reactants, sizeof(size_t)*n_reactions, cudaMemcpyHostToDevice); 
-        cudaMemcpy(d_reactant_ids, reactant_ids, sizeof(size_t) * reactant_ids_size, cudaMemcpyHostToDevice); 
-        cudaMemcpy(d_number_of_products, number_of_products, sizeof(size_t)* n_reactions, cudaMemcpyHostToDevice); 
-        cudaMemcpy(d_acc_n_products, acc_n_products, sizeof(size_t)* n_reactions, cudaMemcpyHostToDevice);
-        cudaMemcpy(d_product_ids, product_ids, sizeof(size_t)* product_ids_size, cudaMemcpyHostToDevice); 
-        cudaMemcpy(d_yields, yields, sizeof(double) * yields_size, cudaMemcpyHostToDevice); 
-        cudaMemcpy(d_jacobian_flat_ids, jacobian_flat_ids, sizeof(size_t)* jacobian_flat_ids_size, cudaMemcpyHostToDevice); 
-        cudaMemcpy(d_acc_jacobian_flat_ids, acc_n_jacobian_flat_ids, sizeof(size_t)*jacobian_flat_ids_size, cudaMemcpyHostToDevice);
-
-        //total thread count == n_grids 
-        int block_size = 320; 
-        int N = n_grids * n_reactions; 
-        int num_blocks = (N + block_size -1)/block_size; 
-        //kernel function call
-        AddJacobianTerms_kernel<<<num_blocks, block_size>>>(
-          d_rate_constants,
-          d_state_variables,
-          d_jacobian,
-          n_grids,
-          n_reactions,
-          n_species,
-          d_number_of_reactants, 
-          d_acc_n_reactants,
-          d_reactant_ids, 
-          d_number_of_products,
-          d_acc_n_products, 
-          d_product_ids,
-          d_yields,
-          d_jacobian_flat_ids,
-          d_acc_jacobian_flat_ids,
-          row_ids_size);
-          cudaDeviceSynchronize(); 
-          cudaMemcpy(jacobian, d_jacobian, sizeof(double)* jacobian_size, cudaMemcpyDeviceToHost);
-        
-        // clean up	
-        cudaFree(d_rate_constants); 
-        cudaFree(d_state_variables); 
-        cudaFree(d_jacobian);
-        cudaFree(d_number_of_reactants);
-        cudaFree(d_reactant_ids);
-        cudaFree(d_number_of_products);
-        cudaFree(d_product_ids);
-        cudaFree(d_yields);
-        cudaFree(d_jacobian_flat_ids); 
-    }//end of AddJacobianTerms_kernelSetup function 
-  } // namespace cuda 
-}     // namespace micm
-=======
       // clean up
       cudaFree(d_rate_constants);
       cudaFree(d_state_variables);
@@ -377,5 +195,4 @@
       cudaFree(d_yields_);
     }  // end of AddForcingTerms_kernelSetup
   }    // namespace cuda
-}  // namespace micm
->>>>>>> cc7aba3e
+}  // namespace micm