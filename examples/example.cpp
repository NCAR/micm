--- conflicted
+++ resolved
@@ -38,13 +38,6 @@
     fs::path config_path {argv[1]};
     std::string initial_conditions_file {argv[2]};
 
-<<<<<<< HEAD
-    // Read configure files
-    SolverConfig solverConfig;
-    solverConfig.ReadAndParse(config_path);
-
-=======
->>>>>>> 20da447e
     // Read csv file containing initial conditions 
     auto dataMap = readCSVToMap(initial_conditions_file);
     if (dataMap.empty())
