--- conflicted
+++ resolved
@@ -43,9 +43,6 @@
    rate_constant_tutorial
    user_defined_rate_constant_tutorial
    multiple_grid_cells
-<<<<<<< HEAD
    solver_configurations
-=======
    but_how_fast_is_it
->>>>>>> 2b3be9c5
    openmp