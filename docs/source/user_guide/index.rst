--- conflicted
+++ resolved
@@ -43,8 +43,5 @@
    rate_constant_tutorial
    user_defined_rate_constant_tutorial
    multiple_grid_cells
-<<<<<<< HEAD
    solver_configurations
-=======
-   openmp
->>>>>>> 4d506fd3
+   openmp