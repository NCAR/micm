// Copyright (C) 2023-2024 National Center for Atmospheric Research,
//
// SPDX-License-Identifier: Apache-2.0

#pragma once

#include <array>
#include <filesystem>
#include <fstream>
#include <iostream>
#include <micm/process/arrhenius_rate_constant.hpp>
#include <micm/process/branched_rate_constant.hpp>
#include <micm/process/process.hpp>
#include <micm/process/surface_rate_constant.hpp>
#include <micm/process/ternary_chemical_activation_rate_constant.hpp>
#include <micm/process/troe_rate_constant.hpp>
#include <micm/process/tunneling_rate_constant.hpp>
#include <micm/process/user_defined_rate_constant.hpp>
#include <micm/solver/rosenbrock.hpp>
#include <micm/system/phase.hpp>
#include <micm/system/species.hpp>
#include <micm/system/system.hpp>
#include <micm/util/constants.hpp>
#include <nlohmann/json.hpp>
#include <sstream>

namespace micm
{
  enum class ConfigParseStatus
  {
    Success,
    None,
    InvalidKey,
    UnknownKey,
    InvalidCAMPFilePath,
    NoConfigFilesFound,
    CAMPFilesSectionNotFound,
    CAMPDataSectionNotFound,
    InvalidSpecies,
    InvalidMechanism,
    ObjectTypeNotFound,
    RequiredKeyNotFound,
    ContainsNonStandardKey,
    MutuallyExclusiveOption
  };

  constexpr double MolesM3ToMoleculesCm3 = 1.0e-6 * 6.02214076e23;

  inline std::string configParseStatusToString(const ConfigParseStatus& status)
  {
    switch (status)
    {
      case ConfigParseStatus::Success: return "Success";
      case ConfigParseStatus::None: return "None";
      case ConfigParseStatus::InvalidKey: return "InvalidKey";
      case ConfigParseStatus::UnknownKey: return "UnknownKey";
      case ConfigParseStatus::InvalidCAMPFilePath: return "InvalidCAMPFilePath";
      case ConfigParseStatus::NoConfigFilesFound: return "NoConfigFilesFound";
      case ConfigParseStatus::CAMPFilesSectionNotFound: return "CAMPFilesSectionNotFound";
      case ConfigParseStatus::CAMPDataSectionNotFound: return "CAMPDataSectionNotFound";
      case ConfigParseStatus::InvalidSpecies: return "InvalidSpecies";
      case ConfigParseStatus::InvalidMechanism: return "InvalidMechanism";
      case ConfigParseStatus::ObjectTypeNotFound: return "ObjectTypeNotFound";
      case ConfigParseStatus::RequiredKeyNotFound: return "RequiredKeyNotFound";
      case ConfigParseStatus::ContainsNonStandardKey: return "ContainsNonStandardKey";
      case ConfigParseStatus::MutuallyExclusiveOption: return "MutuallyExclusiveOption";
      default: return "Unknown";
    }
  }

  // Solver parameters
  struct SolverParameters
  {
    System system_;
    std::vector<Process> processes_;
    RosenbrockSolverParameters parameters_;

    SolverParameters(const System& system, std::vector<Process>&& processes, const RosenbrockSolverParameters&& parameters)
        : system_(system),
          processes_(processes),
          parameters_(parameters)
    {
    }

    SolverParameters(System&& system, std::vector<Process>&& processes, RosenbrockSolverParameters&& parameters)
        : system_(system),
          processes_(processes),
          parameters_(parameters)
    {
    }
  };

  class JsonReaderPolicy
  {
    using json = nlohmann::json;

   public:
    std::vector<Species> species_arr_;

    std::vector<UserDefinedRateConstant> user_defined_rate_arr_;
    std::vector<ArrheniusRateConstant> arrhenius_rate_arr_;
    std::vector<TroeRateConstant> troe_rate_arr_;
    std::vector<TernaryChemicalActivationRateConstant> ternary_rate_arr_;
    std::vector<BranchedRateConstant> branched_rate_arr_;
    std::vector<TunnelingRateConstant> tunneling_rate_arr_;
    std::vector<SurfaceRateConstant> surface_rate_arr_;

    // Specific for solver parameters
    Phase gas_phase_;
    std::unordered_map<std::string, Phase> phases_;
    std::vector<Process> processes_;
    RosenbrockSolverParameters parameters_;

    // Common JSON
    static const inline std::string DEFAULT_CONFIG_FILE = "config.json";
    static const inline std::string CAMP_FILES = "camp-files";
    static const inline std::string CAMP_DATA = "camp-data";
    static const inline std::string TYPE = "type";

    // Error string
    std::stringstream last_json_object_;

    // Constructor

    JsonReaderPolicy(const RosenbrockSolverParameters& parameters)
        : parameters_(parameters)
    {
    }

    // Functions

    /// @brief Parse configures
    /// @param config_path Path to a the CAMP configuration directory or file
    /// @return True for successful parsing
    ConfigParseStatus Parse(const std::filesystem::path& config_path)
    {
      // Parse status
      ConfigParseStatus status;

      // Look for CAMP config path
      if (!std::filesystem::exists(config_path))
      {
        status = ConfigParseStatus::InvalidCAMPFilePath;
        std::string msg = configParseStatusToString(status);
        std::cerr << msg << std::endl;
        return status;
      }

      std::filesystem::path config_dir;
      std::filesystem::path config_file;

      if (std::filesystem::is_directory(config_path))
      {
        // If config path is a directory, use default config file name
        config_dir = config_path;
        config_file = config_dir / DEFAULT_CONFIG_FILE;
      }
      else
      {
        // Extract configuration dir from configuration file path
        config_dir = config_path.parent_path();
        config_file = config_path;
      }

      // std::cout << "config_file " << config_file << std::endl;

      // Load the CAMP file list JSON
      json camp_data = json::parse(std::ifstream(config_file));
      if (!camp_data.contains(CAMP_FILES))
      {
        status = ConfigParseStatus::CAMPFilesSectionNotFound;
        std::string msg = configParseStatusToString(status);
        std::cerr << msg << std::endl;
        return status;
      }

      // Build a list of individual CAMP config files
      std::vector<std::filesystem::path> camp_files;
      for (const auto& element : camp_data[CAMP_FILES])
      {
        std::filesystem::path camp_file = config_dir / element.get<std::string>();
        if (std::filesystem::exists(camp_file))
        {
          camp_files.push_back(camp_file);
        }
        // Error return here if CAMP files list has a missing file?
      }

      // No config files found
      if (camp_files.size() < 1)
      {
        status = ConfigParseStatus::NoConfigFilesFound;
        std::string msg = configParseStatusToString(status);
        std::cerr << msg << std::endl;
        return status;
      }

      std::vector<json> species_objects;
      std::vector<json> mechanism_objects;

      // Iterate CAMP file list and form CAMP data object arrays
      for (const auto& camp_file : camp_files)
      {
        json config_subset = json::parse(std::ifstream(camp_file));

        if (config_subset.contains(CAMP_DATA))
        {
          // Iterate JSON objects from CAMP data entry
          for (const auto& object : config_subset[CAMP_DATA])
          {
            if (!object.is_null())
            {
              // Require object to have a type entry
              if (!ValidateJsonWithKey(object, TYPE))
              {
                status = ConfigParseStatus::ObjectTypeNotFound;
                std::string msg = configParseStatusToString(status);
                std::cerr << msg << std::endl;
                return status;
              }
              // Sort into object arrays by type
              std::string type = object[TYPE].get<std::string>();
              // CHEM_SPEC and RELATIVE_TOLERANCE parsed first by ParseSpeciesArray
              if ((type == "CHEM_SPEC") || (type == "RELATIVE_TOLERANCE"))
              {
                species_objects.push_back(object);
              }
              // All other objects will be parsed by ParseMechanismArray
              else
              {
                mechanism_objects.push_back(object);
              }
            }
          }
        }
        else
        {
          return ConfigParseStatus::CAMPDataSectionNotFound;
        }
      }

      // Clear vectors and maps
      species_arr_.clear();
      user_defined_rate_arr_.clear();
      arrhenius_rate_arr_.clear();
      troe_rate_arr_.clear();
      ternary_rate_arr_.clear();
      branched_rate_arr_.clear();
      tunneling_rate_arr_.clear();
      surface_rate_arr_.clear();
      phases_.clear();
      processes_.clear();

      // Parse species object array
      status = ParseSpeciesArray(species_objects);

      // Assign the parsed 'Species' to 'Phase'
      gas_phase_ = Phase(species_arr_);

      // Parse mechanism object array
      status = ParseMechanismArray(mechanism_objects);

      return status;
    }

   private:
    ConfigParseStatus ParseSpeciesArray(const std::vector<json>& objects)
    {
      ConfigParseStatus status = ConfigParseStatus::None;

      for (const auto& object : objects)
      {
        std::string type = object[TYPE].get<std::string>();

        // debug statements
        // std::cout << type << std::endl;
        // std::cout << "ParseSpeciesArray object " << object.dump(4) << std::endl;

        if (type == "CHEM_SPEC")
        {
          status = ParseChemicalSpecies(object);
        }
        else if (type == "RELATIVE_TOLERANCE")
        {
          status = ParseRelativeTolerance(object);
        }

        if (status != ConfigParseStatus::Success)
        {
          last_json_object_ << object.dump(4) << std::endl;
          break;
        }
      }

      return status;
    }

    ConfigParseStatus ParseMechanismArray(const std::vector<json>& objects)
    {
      ConfigParseStatus status = ConfigParseStatus::None;

      for (const auto& object : objects)
      {
        std::string type = object[TYPE].get<std::string>();

        // debug statements
        // std::cout << type << std::endl;
        // std::cout << "ParseMechanismArray object " << object.dump(4) << std::endl;

        if (type == "MECHANISM")
        {
          status = ParseMechanism(object);
        }
        else if (type == "PHOTOLYSIS")
        {
          status = ParsePhotolysis(object);
        }
        else if (type == "EMISSION")
        {
          status = ParseEmission(object);
        }
        else if (type == "FIRST_ORDER_LOSS")
        {
          status = ParseFirstOrderLoss(object);
        }
        else if (type == "ARRHENIUS")
        {
          status = ParseArrhenius(object);
        }
        else if (type == "TROE")
        {
          status = ParseTroe(object);
        }
        else if (type == "TERNARY_CHEMICAL_ACTIVATION")
        {
          status = ParseTernaryChemicalActivation(object);
        }
        else if (type == "BRANCHED" || type == "WENNBERG_NO_RO2")
        {
          status = ParseBranched(object);
        }
        else if (type == "TUNNELING" || type == "WENNBERG_TUNNELING")
        {
          status = ParseTunneling(object);
        }
        else if (type == "SURFACE")
        {
          status = ParseSurface(object);
        }
        else if (type == "USER_DEFINED")
        {
          status = ParseUserDefined(object);
        }
        else
        {
          status = ConfigParseStatus::UnknownKey;
        }

        if (status != ConfigParseStatus::Success)
        {
          if (type != "MECHANISM")
          {
            last_json_object_ << object.dump(4) << std::endl;
          }
          break;
        }
      }

      return status;
    }

    bool ValidateJsonWithKey(const json& object, const std::string& key)
    {
      if (!object.contains(key))
      {
        std::string msg = "Key " + key + " was not found in the config file";
        std::cerr << msg << std::endl;
        return false;
      }
      return true;
    }

    ConfigParseStatus ParseChemicalSpecies(const json& object)
    {
      // required keys
      const std::string NAME = "name";
      const std::string TYPE = "type";

      auto status = ValidateSchema(
          object,
          { NAME, TYPE },
          { "tracer type", "absolute tolerance", "diffusion coefficient [m2 s-1]", "molecular weight [kg mol-1]" });
      if (status != ConfigParseStatus::Success)
      {
        return status;
      }

      std::string name = object[NAME].get<std::string>();
      Species species{ name };

      // Load remaining keys as properties
      for (auto& [key, value] : object.items())
      {
        if (key != NAME && key != TYPE)
        {
          if (value.is_string())
          {
            species.SetProperty<std::string>(key, value);
          }
          else if (value.is_number_integer())
          {
            species.SetProperty<int>(key, value);
          }
          else if (value.is_number_float())
          {
            species.SetProperty<double>(key, value);
          }
          else if (value.is_boolean())
          {
            species.SetProperty<bool>(key, value);
          }
          else
          {
            std::cerr << "Unknown type for property " << key << std::endl;
<<<<<<< HEAD
=======
          }
>>>>>>> fe471cb9
        }
      }
      species_arr_.push_back(species);

      return ConfigParseStatus::Success;
    }

    ConfigParseStatus ParseRelativeTolerance(const json& object)
    {
      auto status = ValidateSchema(object, { "value", "type" }, {});
      if (status != ConfigParseStatus::Success)
      {
        return status;
      }

      this->parameters_.relative_tolerance_ = object["value"].get<double>();

      return ConfigParseStatus::Success;
    }

    ConfigParseStatus ParseMechanism(const json& object)
    {
      auto status = ValidateSchema(object, { "name", "reactions", "type" }, {});
      if (status != ConfigParseStatus::Success)
      {
        return status;
      }

      std::vector<json> objects;
      for (const auto& element : object["reactions"])
      {
        objects.push_back(element);
      }

      return ParseMechanismArray(objects);
    }

    std::pair<ConfigParseStatus, std::vector<Species>> ParseReactants(const json& object)
    {
      const std::string QTY = "qty";
      std::vector<Species> reactants;

      ConfigParseStatus status = ConfigParseStatus::Success;

      for (auto& [key, value] : object.items())
      {
        std::size_t qty = 1;
        auto new_status = ValidateSchema(value, {}, { "qty" });
        if (new_status != ConfigParseStatus::Success)
        {
          status = new_status;
        }
        if (value.contains(QTY))
          qty = value[QTY];
        for (std::size_t i = 0; i < qty; ++i)
          reactants.push_back(Species(key));
      }
      return std::make_pair(status, reactants);
    }

    std::pair<ConfigParseStatus, std::vector<std::pair<Species, double>>> ParseProducts(const json& object)
    {
      const std::string YIELD = "yield";

      ConfigParseStatus status = ConfigParseStatus::Success;

      constexpr double DEFAULT_YIELD = 1.0;
      std::vector<std::pair<Species, double>> products;
      for (auto& [key, value] : object.items())
      {
        auto new_status = ValidateSchema(value, {}, { "yield" });
        if (new_status != ConfigParseStatus::Success)
        {
          status = new_status;
        }
        if (value.contains(YIELD))
        {
          products.push_back(std::make_pair(Species(key), value[YIELD]));
        }
        else
        {
          products.push_back(std::make_pair(Species(key), DEFAULT_YIELD));
        }
      }
      return std::make_pair(status, products);
    }

    ConfigParseStatus ParsePhotolysis(const json& object)
    {
      const std::string REACTANTS = "reactants";
      const std::string PRODUCTS = "products";
      const std::string MUSICA_NAME = "MUSICA name";
      const std::string SCALING_FACTOR = "scaling factor";

      auto status = ValidateSchema(object, { "type", REACTANTS, PRODUCTS, MUSICA_NAME }, { SCALING_FACTOR });
      if (status != ConfigParseStatus::Success)
      {
        return status;
      }

      auto reactants = ParseReactants(object[REACTANTS]);
      auto products = ParseProducts(object[PRODUCTS]);

      if (reactants.first != ConfigParseStatus::Success)
      {
        return reactants.first;
      }

      if (products.first != ConfigParseStatus::Success)
      {
        return products.first;
      }

      double scaling_factor = object.contains(SCALING_FACTOR) ? object[SCALING_FACTOR].get<double>() : 1.0;

      std::string name = "PHOTO." + object[MUSICA_NAME].get<std::string>();

      user_defined_rate_arr_.push_back(UserDefinedRateConstant({ .label_ = name, .scaling_factor_ = scaling_factor }));

      std::unique_ptr<UserDefinedRateConstant> rate_ptr = std::make_unique<UserDefinedRateConstant>(
          UserDefinedRateConstantParameters{ .label_ = name, .scaling_factor_ = scaling_factor });
      processes_.push_back(Process(reactants.second, products.second, std::move(rate_ptr), gas_phase_));

      return ConfigParseStatus::Success;
    }

    ConfigParseStatus ParseArrhenius(const json& object)
    {
      const std::string REACTANTS = "reactants";
      const std::string PRODUCTS = "products";

      auto status =
          ValidateSchema(object, { "type", REACTANTS, PRODUCTS }, { "A", "B", "C", "D", "E", "Ea", "MUSICA name" });
      if (status != ConfigParseStatus::Success)
      {
        return status;
      }

      auto reactants = ParseReactants(object[REACTANTS]);
      auto products = ParseProducts(object[PRODUCTS]);

      if (reactants.first != ConfigParseStatus::Success)
      {
        return reactants.first;
      }

      if (products.first != ConfigParseStatus::Success)
      {
        return products.first;
      }

      ArrheniusRateConstantParameters parameters;
      if (object.contains("A"))
      {
        parameters.A_ = object["A"].get<double>();
      }
      parameters.A_ *= std::pow(MolesM3ToMoleculesCm3, reactants.second.size() - 1);
      if (object.contains("B"))
      {
        parameters.B_ = object["B"].get<double>();
      }
      if (object.contains("C"))
      {
        parameters.C_ = object["C"].get<double>();
      }
      if (object.contains("D"))
      {
        parameters.D_ = object["D"].get<double>();
      }
      if (object.contains("E"))
      {
        parameters.E_ = object["E"].get<double>();
      }
      if (object.contains("Ea"))
      {
        if (parameters.C_ != 0)
        {
          std::cerr << "Ea is specified when C is also specified for an Arrhenius reaction. Pick one." << std::endl;
          return ConfigParseStatus::MutuallyExclusiveOption;
        }
        // Calculate 'C' using 'Ea'
        parameters.C_ = -1 * object["Ea"].get<double>() / BOLTZMANN_CONSTANT;
      }

      arrhenius_rate_arr_.push_back(ArrheniusRateConstant(parameters));

      std::unique_ptr<ArrheniusRateConstant> rate_ptr = std::make_unique<ArrheniusRateConstant>(parameters);

      processes_.push_back(Process(reactants.second, products.second, std::move(rate_ptr), gas_phase_));

      return ConfigParseStatus::Success;
    }

    ConfigParseStatus ParseTroe(const json& object)
    {
      const std::string REACTANTS = "reactants";
      const std::string PRODUCTS = "products";

      auto status = ValidateSchema(
          object, { "type", REACTANTS, PRODUCTS }, { "k0_A", "k0_B", "k0_C", "kinf_A", "kinf_B", "kinf_C", "Fc", "N" });
      if (status != ConfigParseStatus::Success)
      {
        return status;
      }

      auto reactants = ParseReactants(object[REACTANTS]);
      auto products = ParseProducts(object[PRODUCTS]);

      if (reactants.first != ConfigParseStatus::Success)
      {
        return reactants.first;
      }

      if (products.first != ConfigParseStatus::Success)
      {
        return products.first;
      }

      TroeRateConstantParameters parameters;
      if (object.contains("k0_A"))
      {
        parameters.k0_A_ = object["k0_A"].get<double>();
      }
      // Account for the conversion of reactant concentrations (including M) to molecules cm-3
      parameters.k0_A_ *= std::pow(MolesM3ToMoleculesCm3, reactants.second.size());
      if (object.contains("k0_B"))
      {
        parameters.k0_B_ = object["k0_B"].get<double>();
      }
      if (object.contains("k0_C"))
      {
        parameters.k0_C_ = object["k0_C"].get<double>();
      }
      if (object.contains("kinf_A"))
      {
        parameters.kinf_A_ = object["kinf_A"].get<double>();
      }
      // Account for terms in denominator and exponent that include [M] but not other reactants
      parameters.kinf_A_ *= std::pow(MolesM3ToMoleculesCm3, reactants.second.size() - 1);
      if (object.contains("kinf_B"))
      {
        parameters.kinf_B_ = object["kinf_B"].get<double>();
      }
      if (object.contains("kinf_C"))
      {
        parameters.kinf_C_ = object["kinf_C"].get<double>();
      }
      if (object.contains("Fc"))
      {
        parameters.Fc_ = object["Fc"].get<double>();
      }
      if (object.contains("N"))
      {
        parameters.N_ = object["N"].get<double>();
      }

      troe_rate_arr_.push_back(TroeRateConstant(parameters));

      std::unique_ptr<TroeRateConstant> rate_ptr = std::make_unique<TroeRateConstant>(parameters);

      processes_.push_back(Process(reactants.second, products.second, std::move(rate_ptr), gas_phase_));

      return ConfigParseStatus::Success;
    }

    ConfigParseStatus ParseTernaryChemicalActivation(const json& object)
    {
      const std::string REACTANTS = "reactants";
      const std::string PRODUCTS = "products";

      auto status = ValidateSchema(
          object, { "type", REACTANTS, PRODUCTS }, { "k0_A", "k0_B", "k0_C", "kinf_A", "kinf_B", "kinf_C", "Fc", "N" });
      if (status != ConfigParseStatus::Success)
      {
        return status;
      }

      auto reactants = ParseReactants(object[REACTANTS]);
      auto products = ParseProducts(object[PRODUCTS]);

      if (reactants.first != ConfigParseStatus::Success)
      {
        return reactants.first;
      }

      if (products.first != ConfigParseStatus::Success)
      {
        return products.first;
      }

      TernaryChemicalActivationRateConstantParameters parameters;
      if (object.contains("k0_A"))
      {
        parameters.k0_A_ = object["k0_A"].get<double>();
      }
      // Account for the conversion of reactant concentrations (including M) to molecules cm-3
      parameters.k0_A_ *= std::pow(MolesM3ToMoleculesCm3, reactants.second.size() - 1);
      if (object.contains("k0_B"))
      {
        parameters.k0_B_ = object["k0_B"].get<double>();
      }
      if (object.contains("k0_C"))
      {
        parameters.k0_C_ = object["k0_C"].get<double>();
      }
      if (object.contains("kinf_A"))
      {
        parameters.kinf_A_ = object["kinf_A"].get<double>();
      }
      // Account for terms in denominator and exponent that include [M] but not other reactants
      parameters.kinf_A_ *= std::pow(MolesM3ToMoleculesCm3, reactants.second.size() - 2);
      if (object.contains("kinf_B"))
      {
        parameters.kinf_B_ = object["kinf_B"].get<double>();
      }
      if (object.contains("kinf_C"))
      {
        parameters.kinf_C_ = object["kinf_C"].get<double>();
      }
      if (object.contains("Fc"))
      {
        parameters.Fc_ = object["Fc"].get<double>();
      }
      if (object.contains("N"))
      {
        parameters.N_ = object["N"].get<double>();
      }

      ternary_rate_arr_.push_back(TernaryChemicalActivationRateConstant(parameters));

      std::unique_ptr<TernaryChemicalActivationRateConstant> rate_ptr =
          std::make_unique<TernaryChemicalActivationRateConstant>(parameters);

      processes_.push_back(Process(reactants.second, products.second, std::move(rate_ptr), gas_phase_));

      return ConfigParseStatus::Success;
    }

    ConfigParseStatus ParseBranched(const json& object)
    {
      const std::string REACTANTS = "reactants";
      const std::string ALKOXY_PRODUCTS = "alkoxy products";
      const std::string NITRATE_PRODUCTS = "nitrate products";
      const std::string X = "X";
      const std::string Y = "Y";
      const std::string A0 = "a0";
      const std::string N = "n";

      auto status = ValidateSchema(object, { "type", REACTANTS, ALKOXY_PRODUCTS, NITRATE_PRODUCTS, X, Y, A0, N }, {});
      if (status != ConfigParseStatus::Success)
      {
        return status;
      }

      auto reactants = ParseReactants(object[REACTANTS]);
      auto alkoxy_products = ParseProducts(object[ALKOXY_PRODUCTS]);
      auto nitrate_products = ParseProducts(object[NITRATE_PRODUCTS]);

      if (reactants.first != ConfigParseStatus::Success)
      {
        return reactants.first;
      }

      if (alkoxy_products.first != ConfigParseStatus::Success)
      {
        return alkoxy_products.first;
      }

      if (nitrate_products.first != ConfigParseStatus::Success)
      {
        return nitrate_products.first;
      }

      BranchedRateConstantParameters parameters;
      parameters.X_ = object[X].get<double>();
      // Account for the conversion of reactant concentrations to molecules cm-3
      parameters.X_ *= std::pow(MolesM3ToMoleculesCm3, reactants.second.size() - 1);
      parameters.Y_ = object[Y].get<double>();
      parameters.a0_ = object[A0].get<double>();
      parameters.n_ = object[N].get<int>();

      // Alkoxy branch
      parameters.branch_ = BranchedRateConstantParameters::Branch::Alkoxy;
      branched_rate_arr_.push_back(BranchedRateConstant(parameters));
      std::unique_ptr<BranchedRateConstant> rate_ptr = std::make_unique<BranchedRateConstant>(parameters);
      processes_.push_back(Process(reactants.second, alkoxy_products.second, std::move(rate_ptr), gas_phase_));

      // Nitrate branch
      parameters.branch_ = BranchedRateConstantParameters::Branch::Nitrate;
      branched_rate_arr_.push_back(BranchedRateConstant(parameters));
      rate_ptr = std::make_unique<BranchedRateConstant>(parameters);
      processes_.push_back(Process(reactants.second, nitrate_products.second, std::move(rate_ptr), gas_phase_));

      return ConfigParseStatus::Success;
    }

    ConfigParseStatus ParseTunneling(const json& object)
    {
      const std::string REACTANTS = "reactants";
      const std::string PRODUCTS = "products";

      auto status = ValidateSchema(object, { "type", REACTANTS, PRODUCTS }, { "A", "B", "C" });
      if (status != ConfigParseStatus::Success)
      {
        return status;
      }

      auto reactants = ParseReactants(object[REACTANTS]);
      auto products = ParseProducts(object[PRODUCTS]);

      if (reactants.first != ConfigParseStatus::Success)
      {
        return reactants.first;
      }

      if (products.first != ConfigParseStatus::Success)
      {
        return products.first;
      }

      TunnelingRateConstantParameters parameters;
      if (object.contains("A"))
      {
        parameters.A_ = object["A"].get<double>();
      }
      // Account for the conversion of reactant concentrations to molecules cm-3
      parameters.A_ *= std::pow(MolesM3ToMoleculesCm3, reactants.second.size() - 1);
      if (object.contains("B"))
      {
        parameters.B_ = object["B"].get<double>();
      }
      if (object.contains("C"))
      {
        parameters.C_ = object["C"].get<double>();
      }

      tunneling_rate_arr_.push_back(TunnelingRateConstant(parameters));

      std::unique_ptr<TunnelingRateConstant> rate_ptr = std::make_unique<TunnelingRateConstant>(parameters);

      processes_.push_back(Process(reactants.second, products.second, std::move(rate_ptr), gas_phase_));

      return ConfigParseStatus::Success;
    }

    ConfigParseStatus ParseEmission(const json& object)
    {
      const std::string SPECIES = "species";
      const std::string MUSICA_NAME = "MUSICA name";
      const std::string PRODUCTS = "products";
      const std::string SCALING_FACTOR = "scaling factor";

      auto status = ValidateSchema(object, { "type", SPECIES, MUSICA_NAME }, { SCALING_FACTOR, PRODUCTS });
      if (status != ConfigParseStatus::Success)
      {
        return status;
      }

      std::string species = object["species"].get<std::string>();
      json reactants_object{};
      json products_object{};
      products_object[species] = { { "yield", 1.0 } };
      auto reactants = ParseReactants(reactants_object);
      auto products = ParseProducts(products_object);
      if (reactants.first != ConfigParseStatus::Success)
      {
        return reactants.first;
      }
      if (products.first != ConfigParseStatus::Success)
      {
        return products.first;
      }

      if (object.contains(PRODUCTS))
      {
        std::cerr << "Emission contains products, presumably to record the integrated reaction rate. Ignoring for now"
                  << std::endl;
      }

      double scaling_factor = object.contains(SCALING_FACTOR) ? object[SCALING_FACTOR].get<double>() : 1.0;

      std::string name = "EMIS." + object[MUSICA_NAME].get<std::string>();

      user_defined_rate_arr_.push_back(UserDefinedRateConstant({ .label_ = name, .scaling_factor_ = scaling_factor }));

      std::unique_ptr<UserDefinedRateConstant> rate_ptr = std::make_unique<UserDefinedRateConstant>(
          UserDefinedRateConstantParameters{ .label_ = name, .scaling_factor_ = scaling_factor });
      processes_.push_back(Process(reactants.second, products.second, std::move(rate_ptr), gas_phase_));

      return ConfigParseStatus::Success;
    }

    ConfigParseStatus ParseFirstOrderLoss(const json& object)
    {
      const std::string SPECIES = "species";
      const std::string MUSICA_NAME = "MUSICA name";
      const std::string SCALING_FACTOR = "scaling factor";

      auto status = ValidateSchema(object, { "type", SPECIES, MUSICA_NAME }, { SCALING_FACTOR });
      if (status != ConfigParseStatus::Success)
      {
        return status;
      }

      std::string species = object["species"].get<std::string>();
      json reactants_object{};
      json products_object{};
      reactants_object[species] = {};
      auto reactants = ParseReactants(reactants_object);
      auto products = ParseProducts(products_object);
      if (reactants.first != ConfigParseStatus::Success)
      {
        return reactants.first;
      }
      if (products.first != ConfigParseStatus::Success)
      {
        return products.first;
      }

      double scaling_factor = object.contains(SCALING_FACTOR) ? object[SCALING_FACTOR].get<double>() : 1.0;

      std::string name = "LOSS." + object[MUSICA_NAME].get<std::string>();

      user_defined_rate_arr_.push_back(UserDefinedRateConstant({ .label_ = name, .scaling_factor_ = scaling_factor }));

      std::unique_ptr<UserDefinedRateConstant> rate_ptr = std::make_unique<UserDefinedRateConstant>(
          UserDefinedRateConstantParameters{ .label_ = name, .scaling_factor_ = scaling_factor });
      processes_.push_back(Process(reactants.second, products.second, std::move(rate_ptr), gas_phase_));

      return ConfigParseStatus::Success;
    }

    ConfigParseStatus ParseUserDefined(const json& object)
    {
      const std::string REACTANTS = "reactants";
      const std::string PRODUCTS = "products";
      const std::string MUSICA_NAME = "MUSICA name";
      const std::string SCALING_FACTOR = "scaling factor";

      auto status = ValidateSchema(object, { "type", REACTANTS, PRODUCTS, MUSICA_NAME }, { SCALING_FACTOR });
      if (status != ConfigParseStatus::Success)
      {
        return status;
      }

      auto reactants = ParseReactants(object[REACTANTS]);
      auto products = ParseProducts(object[PRODUCTS]);

      if (reactants.first != ConfigParseStatus::Success)
      {
        return reactants.first;
      }
      if (products.first != ConfigParseStatus::Success)
      {
        return products.first;
      }

      double scaling_factor = object.contains(SCALING_FACTOR) ? object[SCALING_FACTOR].get<double>() : 1.0;

      std::string name = "USER." + object[MUSICA_NAME].get<std::string>();

      user_defined_rate_arr_.push_back(UserDefinedRateConstant({ .label_ = name, .scaling_factor_ = scaling_factor }));

      std::unique_ptr<UserDefinedRateConstant> rate_ptr = std::make_unique<UserDefinedRateConstant>(
          UserDefinedRateConstantParameters{ .label_ = name, .scaling_factor_ = scaling_factor });
      processes_.push_back(Process(reactants.second, products.second, std::move(rate_ptr), gas_phase_));

      return ConfigParseStatus::Success;
    }

    ConfigParseStatus ParseSurface(const json& object)
    {
      const std::string REACTANTS = "gas-phase reactant";
      const std::string PRODUCTS = "gas-phase products";
      const std::string MUSICA_NAME = "MUSICA name";
      const std::string PROBABILITY = "reaction probability";

      auto status = ValidateSchema(object, { "type", REACTANTS, PRODUCTS, MUSICA_NAME }, { PROBABILITY });
      if (status != ConfigParseStatus::Success)
      {
        return status;
      }

      std::string species_name = object[REACTANTS].get<std::string>();
      json reactants_object{};
      reactants_object[species_name] = {};

      auto reactants = ParseReactants(reactants_object);
      auto products = ParseProducts(object[PRODUCTS]);

      if (reactants.first != ConfigParseStatus::Success)
      {
        return reactants.first;
      }

      if (products.first != ConfigParseStatus::Success)
      {
        return products.first;
      }

      Species reactant_species = Species("");
      for (auto& species : species_arr_)
      {
        if (species.name_ == species_name)
        {
          reactant_species = species;
          break;
        }
      }
      SurfaceRateConstantParameters parameters{ .label_ = "SURF." + object[MUSICA_NAME].get<std::string>(),
                                                .species_ = reactant_species };

      if (object.contains(PROBABILITY))
      {
        parameters.reaction_probability_ = object[PROBABILITY].get<double>();
      }

      surface_rate_arr_.push_back(SurfaceRateConstant(parameters));

      std::unique_ptr<SurfaceRateConstant> rate_ptr = std::make_unique<SurfaceRateConstant>(parameters);
      processes_.push_back(Process(reactants.second, products.second, std::move(rate_ptr), gas_phase_));

      return ConfigParseStatus::Success;
    }

    /// @brief Search for nonstandard keys. Only nonstandard keys starting with __ are allowed. Others are considered typos
    /// @param object the object whose keys need to be validated
    /// @param required_keys The required keys
    /// @param optional_keys The optional keys
    /// @return true if only standard keys are found
    ConfigParseStatus ValidateSchema(
        const json& object,
        const std::vector<std::string>& required_keys,
        const std::vector<std::string>& optional_keys)
    {
      // standard keys are:
      // those in required keys
      // those in optional keys
      // starting with __
      // anything else is reported as an error so that typos are caught, specifically for optional keys

      // debug statement
      // std::cout << "ValidateSchema object " << object.dump(4) << std::endl;

      if (!object.empty() && object.begin().value().is_null())
      {
        return ConfigParseStatus::Success;
      }

      std::vector<std::string> sorted_object_keys;
      for (auto& [key, value] : object.items())
        sorted_object_keys.push_back(key);

      auto sorted_required_keys = required_keys;
      auto sorted_optional_keys = optional_keys;
      std::sort(sorted_object_keys.begin(), sorted_object_keys.end());
      std::sort(sorted_required_keys.begin(), sorted_required_keys.end());
      std::sort(sorted_optional_keys.begin(), sorted_optional_keys.end());

      // get the difference between the object keys and those required
      // what's left should be the optional keys and valid comments
      std::vector<std::string> difference;
      std::set_difference(
          sorted_object_keys.begin(),
          sorted_object_keys.end(),
          sorted_required_keys.begin(),
          sorted_required_keys.end(),
          std::back_inserter(difference));

      // check that the number of keys remaining is exactly equal to the expected number of required keys
      if (difference.size() != (sorted_object_keys.size() - required_keys.size()))
      {
        std::vector<std::string> missing_keys;
        std::set_difference(
            sorted_required_keys.begin(),
            sorted_required_keys.end(),
            sorted_object_keys.begin(),
            sorted_object_keys.end(),
            std::back_inserter(missing_keys));
        for (auto& key : missing_keys)
          std::cerr << "Missing required key '" << key << "' in object: " << object << std::endl;

        return ConfigParseStatus::RequiredKeyNotFound;
      }

      std::vector<std::string> remaining;
      std::set_difference(
          difference.begin(),
          difference.end(),
          sorted_optional_keys.begin(),
          sorted_optional_keys.end(),
          std::back_inserter(remaining));

      // now, anything left must be standard comment starting with __
      for (auto& key : remaining)
      {
        if (!key.starts_with("__"))
        {
          std::cerr << "Non-standard key '" << key << "' found in object" << object << std::endl;

          return ConfigParseStatus::ContainsNonStandardKey;
        }
      }
      return ConfigParseStatus::Success;
    }
  };

  /// @brief Public interface to read and parse config
  template<class ConfigTypePolicy = JsonReaderPolicy>
  class SolverConfig : public ConfigTypePolicy
  {
   private:
    ConfigParseStatus last_parse_status_ = ConfigParseStatus::None;

   public:
    SolverConfig()
        : ConfigTypePolicy(RosenbrockSolverParameters::three_stage_rosenbrock_parameters())
    {
    }
    SolverConfig(const RosenbrockSolverParameters& parameters)
        : ConfigTypePolicy(parameters)
    {
    }

    /// @brief Reads and parses configures
    /// @param config_dir Path to a the configuration directory
    /// @return an enum indicating the success or failure of the parse
    [[nodiscard]] ConfigParseStatus ReadAndParse(const std::filesystem::path& config_dir)
    {
      last_parse_status_ = this->Parse(config_dir);
      return last_parse_status_;
    }

    /// @brief Creates and returns SolverParameters
    /// @return SolverParameters that contains 'System' and a collection of 'Process'
    SolverParameters GetSolverParams()
    {
      if (last_parse_status_ != ConfigParseStatus::Success)
      {
        std::string msg = "Parsing configuration files failed. The parsing failed with error: " +
                          configParseStatusToString(last_parse_status_) + "\n" + this->last_json_object_.str();
        std::cerr << msg << std::endl;
        throw std::runtime_error(msg);
      }

      return SolverParameters(
          std::move(System(this->gas_phase_, this->phases_)), std::move(this->processes_), std::move(this->parameters_));
    }
  };
}  // namespace micm<|MERGE_RESOLUTION|>--- conflicted
+++ resolved
@@ -422,10 +422,7 @@
           else
           {
             std::cerr << "Unknown type for property " << key << std::endl;
-<<<<<<< HEAD
-=======
           }
->>>>>>> fe471cb9
         }
       }
       species_arr_.push_back(species);
