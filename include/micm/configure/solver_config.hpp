// Copyright (C) 2023 National Center for Atmospheric Research,
//
// SPDX-License-Identifier: Apache-2.0

#pragma once

#include <array>
#include <filesystem>
#include <fstream>
#include <iostream>
#include <micm/process/arrhenius_rate_constant.hpp>
#include <micm/process/branched_rate_constant.hpp>
#include <micm/process/process.hpp>
#include <micm/process/surface_rate_constant.hpp>
#include <micm/process/ternary_chemical_activation_rate_constant.hpp>
#include <micm/process/troe_rate_constant.hpp>
#include <micm/process/tunneling_rate_constant.hpp>
#include <micm/process/user_defined_rate_constant.hpp>
#include <micm/system/phase.hpp>
#include <micm/system/species.hpp>
#include <micm/system/system.hpp>
#include <micm/util/constants.hpp>
#include <nlohmann/json.hpp>

namespace micm
{
  enum class ConfigParseStatus
  {
    Success,
    None,
    InvalidKey,
    UnknownKey,
    InvalidCAMPFilePath,
    NoConfigFilesFound,
    CAMPFilesSectionNotFound,
    CAMPDataSectionNotFound,
    InvalidSpecies,
    InvalidMechanism,
    ObjectTypeNotFound,
    RequiredKeyNotFound,
    ContainsNonStandardKey,
    MutuallyExclusiveOption
  };

  inline std::string configParseStatusToString(const ConfigParseStatus& status)
  {
    switch (status)
    {
      case ConfigParseStatus::Success: return "Success";
      case ConfigParseStatus::None: return "None";
      case ConfigParseStatus::InvalidKey: return "InvalidKey";
      case ConfigParseStatus::UnknownKey: return "UnknownKey";
      case ConfigParseStatus::InvalidCAMPFilePath: return "InvalidCAMPFilePath";
      case ConfigParseStatus::NoConfigFilesFound: return "NoConfigFilesFound";
      case ConfigParseStatus::CAMPFilesSectionNotFound: return "CAMPFilesSectionNotFound";
      case ConfigParseStatus::CAMPDataSectionNotFound: return "CAMPDataSectionNotFound";
      case ConfigParseStatus::InvalidSpecies: return "InvalidSpecies";
      case ConfigParseStatus::InvalidMechanism: return "InvalidMechanism";
      case ConfigParseStatus::ObjectTypeNotFound: return "ObjectTypeNotFound";
      case ConfigParseStatus::RequiredKeyNotFound: return "RequiredKeyNotFound";
      case ConfigParseStatus::ContainsNonStandardKey: return "ContainsNonStandardKey";
      case ConfigParseStatus::MutuallyExclusiveOption: return "MutuallyExclusiveOption";
      default: return "Unknown";
    }
  }

  // Solver parameters
  struct SolverParameters
  {
    System system_;
    std::vector<Process> processes_;

    SolverParameters(const System& system, std::vector<Process>&& processes)
        : system_(system),
          processes_(std::move(processes))
    {
    }

    SolverParameters(System&& system, std::vector<Process>&& processes)
        : system_(std::move(system)),
          processes_(std::move(processes))
    {
    }
  };

  class JsonReaderPolicy
  {
    using json = nlohmann::json;

   public:
    std::vector<Species> species_arr_;

    std::vector<UserDefinedRateConstant> user_defined_rate_arr_;
    std::vector<ArrheniusRateConstant> arrhenius_rate_arr_;
    std::vector<TroeRateConstant> troe_rate_arr_;
    std::vector<TernaryChemicalActivationRateConstant> ternary_rate_arr_;
    std::vector<BranchedRateConstant> branched_rate_arr_;
    std::vector<TunnelingRateConstant> tunneling_rate_arr_;
    std::vector<SurfaceRateConstant> surface_rate_arr_;

    // Specific for solver parameters
    Phase gas_phase_;
    std::unordered_map<std::string, Phase> phases_;
    std::vector<Process> processes_;

    // Common JSON
    static const inline std::string DEFAULT_CONFIG_FILE = "config.json";
    static const inline std::string CAMP_FILES = "camp-files";
    static const inline std::string CAMP_DATA = "camp-data";
    static const inline std::string TYPE = "type";

    // Functions

    /// @brief Parse configures
    /// @param config_path Path to a the CAMP configuration directory or file
    /// @return True for successful parsing
    ConfigParseStatus Parse(const std::filesystem::path& config_path)
    {
      // Parse status
      ConfigParseStatus status;

      // Look for CAMP config path
      if (!std::filesystem::exists(config_path))
      {
        status = ConfigParseStatus::InvalidCAMPFilePath;
        std::string msg = configParseStatusToString(status);
        std::cerr << msg << std::endl;
        return status;
      }

      std::filesystem::path config_dir;
      std::filesystem::path config_file;

      if (std::filesystem::is_directory(config_path))
      {
        // If config path is a directory, use default config file name
        config_dir = config_path;
        config_file = config_dir / DEFAULT_CONFIG_FILE;
      }
      else
      {
        // Extract configuration dir from configuration file path
        config_dir = config_path.parent_path();
        config_file = config_path;
      }

      // std::cout << "config_file " << config_file << std::endl;

      // Load the CAMP file list JSON
      json camp_data = json::parse(std::ifstream(config_file));
      if (!camp_data.contains(CAMP_FILES))
      {
        status = ConfigParseStatus::CAMPFilesSectionNotFound;
        std::string msg = configParseStatusToString(status);
        std::cerr << msg << std::endl;
        return status;
      }

      // Build a list of individual CAMP config files
      std::vector<std::filesystem::path> camp_files;
      for (const auto& element : camp_data[CAMP_FILES])
      {
        std::filesystem::path camp_file = config_dir / element.get<std::string>();
        if (std::filesystem::exists(camp_file))
        {
          camp_files.push_back(camp_file);
        }
        // Error return here if CAMP files list has a missing file?
      }

      // No config files found
      if (camp_files.size() < 1)
      {
        status = ConfigParseStatus::NoConfigFilesFound;
        std::string msg = configParseStatusToString(status);
        std::cerr << msg << std::endl;
        return status;
      }

      std::vector<json> species_objects;
      std::vector<json> mechanism_objects;

      // Iterate CAMP file list and form CAMP data object arrays
      for (const auto& camp_file : camp_files)
      {
        json config_subset = json::parse(std::ifstream(camp_file));

        if (config_subset.contains(CAMP_DATA))
        {
          // Iterate JSON objects from CAMP data entry
          for (const auto& object : config_subset[CAMP_DATA])
          {
            if (!object.is_null())
            {
              // Require object to have a type entry
              if (!ValidateJsonWithKey(object, TYPE))
              {
                status = ConfigParseStatus::ObjectTypeNotFound;
                std::string msg = configParseStatusToString(status);
                std::cerr << msg << std::endl;
                return status;
              }
              // Sort into object arrays by type
              std::string type = object[TYPE].get<std::string>();
              // CHEM_SPEC and RELATIVE_TOLERANCE parsed first by ParseSpeciesArray
              if ((type == "CHEM_SPEC") || (type == "RELATIVE_TOLERANCE"))
              {
                species_objects.push_back(object);
              }
              // All other objects will be parsed by ParseMechanismArray
              else
              {
                mechanism_objects.push_back(object);
              }
            }
          }
        }
        else
        {
          return ConfigParseStatus::CAMPDataSectionNotFound;
        }
      }

      // Clear vectors and maps
      species_arr_.clear();
      user_defined_rate_arr_.clear();
      arrhenius_rate_arr_.clear();
      troe_rate_arr_.clear();
      ternary_rate_arr_.clear();
      branched_rate_arr_.clear();
      tunneling_rate_arr_.clear();
      surface_rate_arr_.clear();
      phases_.clear();
      processes_.clear();

      // Parse species object array
      status = ParseSpeciesArray(species_objects);

      // Assign the parsed 'Species' to 'Phase'
      gas_phase_ = Phase(species_arr_);

      // Parse mechanism object array
      status = ParseMechanismArray(mechanism_objects);

      return status;
    }

   private:
    ConfigParseStatus ParseSpeciesArray(const std::vector<json>& objects)
    {
      ConfigParseStatus status = ConfigParseStatus::None;

      for (const auto& object : objects)
      {
        std::string type = object[TYPE].get<std::string>();

        // debug statements
        // std::cout << type << std::endl;
        // std::cout << "ParseSpeciesArray object " << object.dump(4) << std::endl;

        if (type == "CHEM_SPEC")
        {
          status = ParseChemicalSpecies(object);
        }
        else if (type == "RELATIVE_TOLERANCE")
        {
          status = ParseRelativeTolerance(object);
        }

        if (status != ConfigParseStatus::Success)
          break;
      }

      return status;
    }

    ConfigParseStatus ParseMechanismArray(const std::vector<json>& objects)
    {
      ConfigParseStatus status = ConfigParseStatus::None;

      for (const auto& object : objects)
      {
        std::string type = object[TYPE].get<std::string>();

        // debug statements
        // std::cout << type << std::endl;
        // std::cout << "ParseMechanismArray object " << object.dump(4) << std::endl;

        if (type == "MECHANISM")
        {
          status = ParseMechanism(object);
        }
        else if (type == "PHOTOLYSIS")
        {
          status = ParsePhotolysis(object);
        }
        else if (type == "EMISSION")
        {
          status = ParseEmission(object);
        }
        else if (type == "FIRST_ORDER_LOSS")
        {
          status = ParseFirstOrderLoss(object);
        }
        else if (type == "ARRHENIUS")
        {
          status = ParseArrhenius(object);
        }
        else if (type == "TROE")
        {
          status = ParseTroe(object);
        }
        else if (type == "TERNARY_CHEMICAL_ACTIVATION")
        {
          status = ParseTernaryChemicalActivation(object);
        }
        else if (type == "BRANCHED" || type == "WENNBERG_NO_RO2")
        {
          status = ParseBranched(object);
        }
        else if (type == "TUNNELING" || type == "WENNBERG_TUNNELING")
        {
          status = ParseTunneling(object);
        }
        else if (type == "SURFACE")
        {
          status = ParseSurface(object);
        }
        else if (type == "USER_DEFINED")
        {
          status = ParseUserDefined(object);
        }
        else
        {
          status = ConfigParseStatus::UnknownKey;
        }

        if (status != ConfigParseStatus::Success)
          break;
      }

      return status;
    }

    bool ValidateJsonWithKey(const json& object, const std::string& key)
    {
      if (!object.contains(key))
      {
        std::string msg = "Key " + key + " was not found in the config file";
        std::cerr << msg << std::endl;
        return false;
      }
      return true;
    }

    ConfigParseStatus ParseChemicalSpecies(const json& object)
    {
      // required keys
      const std::string NAME = "name";

      auto status = ValidateSchema(
          object,
          { NAME, "type" },
          { "tracer type", "absolute tolerance", "diffusion coefficient [m2 s-1]", "molecular weight [kg mol-1]" });
      if (status != ConfigParseStatus::Success)
      {
        return status;
      }

      std::string name = object[NAME].get<std::string>();

      // Load remaining keys as properties
      std::map<std::string, double> properties{};
      for (auto& [key, value] : object.items())
      {
        if (value.is_number_float())
          properties[key] = value;
      }
      species_arr_.push_back(Species(name, properties));

      return ConfigParseStatus::Success;
    }

    ConfigParseStatus ParseRelativeTolerance(const json& object)
    {
      return ConfigParseStatus::Success;
    }

    ConfigParseStatus ParseMechanism(const json& object)
    {
      auto status = ValidateSchema(object, { "name", "reactions", "type" }, {});
      if (status != ConfigParseStatus::Success)
      {
        return status;
      }

      std::vector<json> objects;
      for (const auto& element : object["reactions"])
      {
        objects.push_back(element);
      }

      return ParseMechanismArray(objects);
    }

    std::pair<ConfigParseStatus, std::vector<Species>> ParseReactants(const json& object)
    {
      const std::string QTY = "qty";
      std::vector<Species> reactants;

      ConfigParseStatus status = ConfigParseStatus::Success;

      for (auto& [key, value] : object.items())
      {
        std::size_t qty = 1;
        auto new_status = ValidateSchema(value, {}, { "qty" });
        if (new_status != ConfigParseStatus::Success)
        {
          status = new_status;
        }
        if (value.contains(QTY))
          qty = value[QTY];
        for (std::size_t i = 0; i < qty; ++i)
          reactants.push_back(Species(key));
      }
      return std::make_pair(status, reactants);
    }

    std::pair<ConfigParseStatus, std::vector<std::pair<Species, double>>> ParseProducts(const json& object)
    {
      const std::string YIELD = "yield";

      ConfigParseStatus status = ConfigParseStatus::Success;

      constexpr double DEFAULT_YIELD = 1.0;
      std::vector<std::pair<Species, double>> products;
      for (auto& [key, value] : object.items())
      {
        auto new_status = ValidateSchema(value, {}, { "yield" });
        if (new_status != ConfigParseStatus::Success)
        {
          status = new_status;
        }
        if (value.contains(YIELD))
        {
          products.push_back(std::make_pair(Species(key), value[YIELD]));
        }
        else
        {
          products.push_back(std::make_pair(Species(key), DEFAULT_YIELD));
        }
      }
      return std::make_pair(status, products);
    }

    ConfigParseStatus ParsePhotolysis(const json& object)
    {
      const std::string REACTANTS = "reactants";
      const std::string PRODUCTS = "products";
      const std::string MUSICA_NAME = "MUSICA name";
      const std::string SCALING_FACTOR = "scaling_factor";

      auto status = ValidateSchema(object, { "type", REACTANTS, PRODUCTS, MUSICA_NAME }, { SCALING_FACTOR });
      if (status != ConfigParseStatus::Success)
      {
        return status;
      }

      auto reactants = ParseReactants(object[REACTANTS]);
      auto products = ParseProducts(object[PRODUCTS]);

      if (reactants.first != ConfigParseStatus::Success)
      {
        return reactants.first;
      }

      if (products.first != ConfigParseStatus::Success)
      {
        return products.first;
      }

      if (object.contains(SCALING_FACTOR))
      {
        std::cerr << "Scaling factor supplied to photolysis rate. This is not yet implemented." << std::endl;
      }

      std::string name = "PHOTO." + object[MUSICA_NAME].get<std::string>();

      user_defined_rate_arr_.push_back(UserDefinedRateConstant({ .label_ = name }));

      std::unique_ptr<UserDefinedRateConstant> rate_ptr =
          std::make_unique<UserDefinedRateConstant>(UserDefinedRateConstantParameters{ .label_ = name });
      processes_.push_back(Process(reactants.second, products.second, std::move(rate_ptr), gas_phase_));

      return ConfigParseStatus::Success;
    }

    ConfigParseStatus ParseArrhenius(const json& object)
    {
      const std::string REACTANTS = "reactants";
      const std::string PRODUCTS = "products";

      auto status =
          ValidateSchema(object, { "type", REACTANTS, PRODUCTS }, { "A", "B", "C", "D", "E", "Ea", "MUSICA name" });
      if (status != ConfigParseStatus::Success)
      {
        return status;
      }

      auto reactants = ParseReactants(object[REACTANTS]);
      auto products = ParseProducts(object[PRODUCTS]);

      if (reactants.first != ConfigParseStatus::Success)
      {
        return reactants.first;
      }

      if (products.first != ConfigParseStatus::Success)
      {
        return products.first;
      }

      ArrheniusRateConstantParameters parameters;
      if (object.contains("A"))
      {
        parameters.A_ = object["A"].get<double>();
      }
      if (object.contains("B"))
      {
        parameters.B_ = object["B"].get<double>();
      }
      if (object.contains("C"))
      {
        parameters.C_ = object["C"].get<double>();
      }
      if (object.contains("D"))
      {
        parameters.D_ = object["D"].get<double>();
      }
      if (object.contains("E"))
      {
        parameters.E_ = object["E"].get<double>();
      }
      if (object.contains("Ea"))
      {
        if (parameters.C_ != 0)
        {
          std::cerr << "Ea is specified when C is also specified for an Arrhenius reaction. Pick one." << std::endl;
          return ConfigParseStatus::MutuallyExclusiveOption;
        }
        // Calculate 'C' using 'Ea'
        parameters.C_ = -1 * object["Ea"].get<double>() / BOLTZMANN_CONSTANT;
      }

      arrhenius_rate_arr_.push_back(ArrheniusRateConstant(parameters));

      std::unique_ptr<ArrheniusRateConstant> rate_ptr = std::make_unique<ArrheniusRateConstant>(parameters);

      processes_.push_back(Process(reactants.second, products.second, std::move(rate_ptr), gas_phase_));

      return ConfigParseStatus::Success;
    }

    ConfigParseStatus ParseTroe(const json& object)
    {
      const std::string REACTANTS = "reactants";
      const std::string PRODUCTS = "products";

      auto status = ValidateSchema(
          object, { "type", REACTANTS, PRODUCTS }, { "k0_A", "k0_B", "k0_C", "kinf_A", "kinf_B", "kinf_C", "Fc", "N" });
      if (status != ConfigParseStatus::Success)
      {
        return status;
      }

      auto reactants = ParseReactants(object[REACTANTS]);
      auto products = ParseProducts(object[PRODUCTS]);

      if (reactants.first != ConfigParseStatus::Success)
      {
        return reactants.first;
      }

      if (products.first != ConfigParseStatus::Success)
      {
        return products.first;
      }

      TroeRateConstantParameters parameters;
      if (object.contains("k0_A"))
      {
        parameters.k0_A_ = object["k0_A"].get<double>();
      }
      if (object.contains("k0_B"))
      {
        parameters.k0_B_ = object["k0_B"].get<double>();
      }
      if (object.contains("k0_C"))
      {
        parameters.k0_C_ = object["k0_C"].get<double>();
      }
      if (object.contains("kinf_A"))
      {
        parameters.kinf_A_ = object["kinf_A"].get<double>();
      }
      if (object.contains("kinf_B"))
      {
        parameters.kinf_B_ = object["kinf_B"].get<double>();
      }
      if (object.contains("kinf_C"))
      {
        parameters.kinf_C_ = object["kinf_C"].get<double>();
      }
      if (object.contains("Fc"))
      {
        parameters.Fc_ = object["Fc"].get<double>();
      }
      if (object.contains("N"))
      {
        parameters.N_ = object["N"].get<double>();
      }

      troe_rate_arr_.push_back(TroeRateConstant(parameters));

      std::unique_ptr<TroeRateConstant> rate_ptr = std::make_unique<TroeRateConstant>(parameters);

      processes_.push_back(Process(reactants.second, products.second, std::move(rate_ptr), gas_phase_));

      return ConfigParseStatus::Success;
    }

    ConfigParseStatus ParseTernaryChemicalActivation(const json& object)
    {
      const std::string REACTANTS = "reactants";
      const std::string PRODUCTS = "products";

      auto status = ValidateSchema(
          object, { "type", REACTANTS, PRODUCTS }, { "k0_A", "k0_B", "k0_C", "kinf_A", "kinf_B", "kinf_C", "Fc", "N" });
      if (status != ConfigParseStatus::Success)
      {
        return status;
      }

      auto reactants = ParseReactants(object[REACTANTS]);
      auto products = ParseProducts(object[PRODUCTS]);

      if (reactants.first != ConfigParseStatus::Success)
      {
        return reactants.first;
      }

      if (products.first != ConfigParseStatus::Success)
      {
        return products.first;
      }

      TernaryChemicalActivationRateConstantParameters parameters;
      if (object.contains("k0_A"))
      {
        parameters.k0_A_ = object["k0_A"].get<double>();
      }
      if (object.contains("k0_B"))
      {
        parameters.k0_B_ = object["k0_B"].get<double>();
      }
      if (object.contains("k0_C"))
      {
        parameters.k0_C_ = object["k0_C"].get<double>();
      }
      if (object.contains("kinf_A"))
      {
        parameters.kinf_A_ = object["kinf_A"].get<double>();
      }
      if (object.contains("kinf_B"))
      {
        parameters.kinf_B_ = object["kinf_B"].get<double>();
      }
      if (object.contains("kinf_C"))
      {
        parameters.kinf_C_ = object["kinf_C"].get<double>();
      }
      if (object.contains("Fc"))
      {
        parameters.Fc_ = object["Fc"].get<double>();
      }
      if (object.contains("N"))
      {
        parameters.N_ = object["N"].get<double>();
      }

      ternary_rate_arr_.push_back(TernaryChemicalActivationRateConstant(parameters));

      std::unique_ptr<TernaryChemicalActivationRateConstant> rate_ptr =
          std::make_unique<TernaryChemicalActivationRateConstant>(parameters);

      processes_.push_back(Process(reactants.second, products.second, std::move(rate_ptr), gas_phase_));

      return ConfigParseStatus::Success;
    }

    ConfigParseStatus ParseBranched(const json& object)
    {
      const std::string REACTANTS = "reactants";
      const std::string ALKOXY_PRODUCTS = "alkoxy products";
      const std::string NITRATE_PRODUCTS = "nitrate products";
      const std::string X = "X";
      const std::string Y = "Y";
      const std::string A0 = "a0";
      const std::string N = "n";

      auto status = ValidateSchema(object, { "type", REACTANTS, ALKOXY_PRODUCTS, NITRATE_PRODUCTS, X, Y, A0, N }, {});
      if (status != ConfigParseStatus::Success)
      {
        return status;
      }

      auto reactants = ParseReactants(object[REACTANTS]);
      auto alkoxy_products = ParseProducts(object[ALKOXY_PRODUCTS]);
      auto nitrate_products = ParseProducts(object[NITRATE_PRODUCTS]);

      if (reactants.first != ConfigParseStatus::Success)
      {
        return reactants.first;
      }

      if (alkoxy_products.first != ConfigParseStatus::Success)
      {
        return alkoxy_products.first;
      }

      if (nitrate_products.first != ConfigParseStatus::Success)
      {
        return nitrate_products.first;
      }

      BranchedRateConstantParameters parameters;
      parameters.X_ = object[X].get<double>();
      parameters.Y_ = object[Y].get<double>();
      parameters.a0_ = object[A0].get<double>();
      parameters.n_ = object[N].get<int>();

      // Alkoxy branch
      parameters.branch_ = BranchedRateConstantParameters::Branch::Alkoxy;
      branched_rate_arr_.push_back(BranchedRateConstant(parameters));
      std::unique_ptr<BranchedRateConstant> rate_ptr = std::make_unique<BranchedRateConstant>(parameters);
      processes_.push_back(Process(reactants.second, alkoxy_products.second, std::move(rate_ptr), gas_phase_));

      // Nitrate branch
      parameters.branch_ = BranchedRateConstantParameters::Branch::Nitrate;
      branched_rate_arr_.push_back(BranchedRateConstant(parameters));
      rate_ptr = std::make_unique<BranchedRateConstant>(parameters);
      processes_.push_back(Process(reactants.second, nitrate_products.second, std::move(rate_ptr), gas_phase_));

      return ConfigParseStatus::Success;
    }

    ConfigParseStatus ParseTunneling(const json& object)
    {
      const std::string REACTANTS = "reactants";
      const std::string PRODUCTS = "products";

      auto status = ValidateSchema(object, { "type", REACTANTS, PRODUCTS }, { "A", "B", "C" });
      if (status != ConfigParseStatus::Success)
      {
        return status;
      }

      auto reactants = ParseReactants(object[REACTANTS]);
      auto products = ParseProducts(object[PRODUCTS]);

      if (reactants.first != ConfigParseStatus::Success)
      {
        return reactants.first;
      }

      if (products.first != ConfigParseStatus::Success)
      {
        return products.first;
      }

      TunnelingRateConstantParameters parameters;
      if (object.contains("A"))
      {
        parameters.A_ = object["A"].get<double>();
      }
      if (object.contains("B"))
      {
        parameters.B_ = object["B"].get<double>();
      }
      if (object.contains("C"))
      {
        parameters.C_ = object["C"].get<double>();
      }

      tunneling_rate_arr_.push_back(TunnelingRateConstant(parameters));

      std::unique_ptr<TunnelingRateConstant> rate_ptr = std::make_unique<TunnelingRateConstant>(parameters);

      processes_.push_back(Process(reactants.second, products.second, std::move(rate_ptr), gas_phase_));

      return ConfigParseStatus::Success;
    }

    ConfigParseStatus ParseEmission(const json& object)
    {
      const std::string SPECIES = "species";
      const std::string MUSICA_NAME = "MUSICA name";
      const std::string PRODUCTS = "products";
      const std::string SCALING_FACTOR = "scaling factor";

      auto status = ValidateSchema(object, { "type", SPECIES, MUSICA_NAME }, { SCALING_FACTOR, PRODUCTS });
      if (status != ConfigParseStatus::Success)
      {
        return status;
      }

      std::string species = object["species"].get<std::string>();
      json reactants_object{};
      json products_object{};
      products_object[species] = { { "yield", 1.0 } };
      auto reactants = ParseReactants(reactants_object);
      auto products = ParseProducts(products_object);
      if (reactants.first != ConfigParseStatus::Success)
      {
        return reactants.first;
      }
      if (products.first != ConfigParseStatus::Success)
      {
        return products.first;
      }

      if (object.contains(PRODUCTS))
      {
        std::cerr << "Emission contains products, presumably to record the integrated reaction rate. Ignoring for now"
                  << std::endl;
      }

      if (object.contains(SCALING_FACTOR))
      {
        std::cerr << "Scaling factor supplied to emission rate. This is not yet implemented." << std::endl;
      }

      std::string name = "EMIS." + object[MUSICA_NAME].get<std::string>();

      user_defined_rate_arr_.push_back(UserDefinedRateConstant({ .label_ = name }));

      std::unique_ptr<UserDefinedRateConstant> rate_ptr =
          std::make_unique<UserDefinedRateConstant>(UserDefinedRateConstantParameters{ .label_ = name });
      processes_.push_back(Process(reactants.second, products.second, std::move(rate_ptr), gas_phase_));

      return ConfigParseStatus::Success;
    }

    ConfigParseStatus ParseFirstOrderLoss(const json& object)
    {
      const std::string SPECIES = "species";
      const std::string MUSICA_NAME = "MUSICA name";

      auto status = ValidateSchema(object, { "type", SPECIES, MUSICA_NAME }, {});
      if (status != ConfigParseStatus::Success)
      {
        return status;
      }

      std::string species = object["species"].get<std::string>();
      json reactants_object{};
      json products_object{};
      reactants_object[species] = {};
      auto reactants = ParseReactants(reactants_object);
      auto products = ParseProducts(products_object);
      if (reactants.first != ConfigParseStatus::Success)
      {
        return reactants.first;
      }
      if (products.first != ConfigParseStatus::Success)
      {
        return products.first;
      }

      std::string name = "LOSS." + object[MUSICA_NAME].get<std::string>();

      user_defined_rate_arr_.push_back(UserDefinedRateConstant({ .label_ = name }));

      std::unique_ptr<UserDefinedRateConstant> rate_ptr =
          std::make_unique<UserDefinedRateConstant>(UserDefinedRateConstantParameters{ .label_ = name });
      processes_.push_back(Process(reactants.second, products.second, std::move(rate_ptr), gas_phase_));

      return ConfigParseStatus::Success;
    }

    ConfigParseStatus ParseUserDefined(const json& object)
    {
      const std::string REACTANTS = "reactants";
      const std::string PRODUCTS = "products";
      const std::string MUSICA_NAME = "MUSICA name";

      auto status = ValidateSchema(object, { "type", REACTANTS, PRODUCTS, MUSICA_NAME }, {});
      if (status != ConfigParseStatus::Success)
      {
        return status;
      }

      auto reactants = ParseReactants(object[REACTANTS]);
      auto products = ParseProducts(object[PRODUCTS]);

      if (reactants.first != ConfigParseStatus::Success)
      {
        return reactants.first;
      }
      if (products.first != ConfigParseStatus::Success)
      {
        return products.first;
      }

      std::string name = "USER." + object[MUSICA_NAME].get<std::string>();

      user_defined_rate_arr_.push_back(UserDefinedRateConstant({ .label_ = name }));

      std::unique_ptr<UserDefinedRateConstant> rate_ptr =
          std::make_unique<UserDefinedRateConstant>(UserDefinedRateConstantParameters{ .label_ = name });
      processes_.push_back(Process(reactants.second, products.second, std::move(rate_ptr), gas_phase_));

      return ConfigParseStatus::Success;
    }

    ConfigParseStatus ParseSurface(const json& object)
    {
      const std::string REACTANTS = "gas-phase reactant";
      const std::string PRODUCTS = "gas-phase products";
      const std::string MUSICA_NAME = "MUSICA name";
      const std::string PROBABILITY = "reaction probability";

      auto status = ValidateSchema(object, { "type", REACTANTS, PRODUCTS, MUSICA_NAME }, { PROBABILITY });
      if (status != ConfigParseStatus::Success)
      {
        return status;
      }

      std::string species_name = object[REACTANTS].get<std::string>();
      json reactants_object{};
      reactants_object[species_name] = {};

      auto reactants = ParseReactants(reactants_object);
      auto products = ParseProducts(object[PRODUCTS]);

      if (reactants.first != ConfigParseStatus::Success)
      {
        return reactants.first;
      }

      if (products.first != ConfigParseStatus::Success)
      {
        return products.first;
      }

      Species reactant_species = Species("");
      for (auto& species : species_arr_)
      {
        if (species.name_ == species_name)
        {
          reactant_species = species;
          break;
        }
      }
      SurfaceRateConstantParameters parameters{ .label_ = "SURF." + object[MUSICA_NAME].get<std::string>(),
                                                .species_ = reactant_species };

      if (object.contains(PROBABILITY))
      {
        parameters.reaction_probability_ = object[PROBABILITY].get<double>();
      }

      surface_rate_arr_.push_back(SurfaceRateConstant(parameters));

      std::unique_ptr<SurfaceRateConstant> rate_ptr = std::make_unique<SurfaceRateConstant>(parameters);
      processes_.push_back(Process(reactants.second, products.second, std::move(rate_ptr), gas_phase_));

      return ConfigParseStatus::Success;
    }

    /// @brief Search for nonstandard keys. Only nonstandard keys starting with __ are allowed. Others are considered typos
    /// @param object the object whose keys need to be validated
    /// @param required_keys The required keys
    /// @param optional_keys The optional keys
    /// @return true if only standard keys are found
    ConfigParseStatus ValidateSchema(
        const json& object,
        const std::vector<std::string>& required_keys,
        const std::vector<std::string>& optional_keys)
    {
      // standard keys are:
      // those in required keys
      // those in optional keys
      // starting with __
      // anything else is reported as an error so that typos are caught, specifically for optional keys

      // debug statement
      // std::cout << "ValidateSchema object " << object.dump(4) << std::endl;

      if (!object.empty() && object.begin().value().is_null())
      {
        return ConfigParseStatus::Success;
      }

      std::vector<std::string> sorted_object_keys;
      for (auto& [key, value] : object.items())
        sorted_object_keys.push_back(key);

      auto sorted_required_keys = required_keys;
      auto sorted_optional_keys = optional_keys;
      std::sort(sorted_object_keys.begin(), sorted_object_keys.end());
      std::sort(sorted_required_keys.begin(), sorted_required_keys.end());
      std::sort(sorted_optional_keys.begin(), sorted_optional_keys.end());

      // get the difference between the object keys and those required
      // what's left should be the optional keys and valid comments
      std::vector<std::string> difference;
      std::set_difference(
          sorted_object_keys.begin(),
          sorted_object_keys.end(),
          sorted_required_keys.begin(),
          sorted_required_keys.end(),
          std::back_inserter(difference));

      // check that the number of keys remaining is exactly equal to the expected number of required keys
      if (difference.size() != (sorted_object_keys.size() - required_keys.size()))
      {
        std::vector<std::string> missing_keys;
        std::set_difference(
            sorted_required_keys.begin(),
            sorted_required_keys.end(),
            sorted_object_keys.begin(),
            sorted_object_keys.end(),
            std::back_inserter(missing_keys));
        for(auto &key : missing_keys)
          std::cerr << "Missing required key '" << key << "' in object: " << object << std::endl;

        return ConfigParseStatus::RequiredKeyNotFound;
      }

      std::vector<std::string> remaining;
      std::set_difference(
          difference.begin(),
          difference.end(),
          sorted_optional_keys.begin(),
          sorted_optional_keys.end(),
          std::back_inserter(remaining));

      // now, anything left must be standard comment starting with __
      for (auto& key : remaining)
      {
        if (!key.starts_with("__"))
        {
<<<<<<< HEAD
          std::cerr << "Non-standard key '" << key <<"' found in object" << object << std::endl;
        
=======
          std::cerr << "non-standard key " << key << std::endl;
>>>>>>> 0af83be4
          return ConfigParseStatus::ContainsNonStandardKey;
        }
      }
      return ConfigParseStatus::Success;
    }
  };

  /// @brief Public interface to read and parse config
  template<class ConfigTypePolicy = JsonReaderPolicy>
  class SolverConfig : public ConfigTypePolicy
  {
   private:
    ConfigParseStatus last_parse_status_ = ConfigParseStatus::None;

   public:
    /// @brief Reads and parses configures
    /// @param config_dir Path to a the configuration directory
    /// @return an enum indicating the success or failure of the parse
    [[nodiscard]] ConfigParseStatus ReadAndParse(const std::filesystem::path& config_dir)
    {
      last_parse_status_ = this->Parse(config_dir);
      return last_parse_status_;
    }

    /// @brief Creates and returns SolverParameters
    /// @return SolverParameters that contains 'System' and a collection of 'Process'
    SolverParameters GetSolverParams()
    {
      if (last_parse_status_ != ConfigParseStatus::Success)
      {
        std::string msg = "Parsing configuration files failed. The parsing failed with error: " +
                          configParseStatusToString(last_parse_status_);
        throw std::runtime_error(msg);
      }

      return SolverParameters(
          std::move(System(std::move(this->gas_phase_), std::move(this->phases_))), std::move(this->processes_));
    }
  };
}  // namespace micm<|MERGE_RESOLUTION|>--- conflicted
+++ resolved
@@ -976,7 +976,7 @@
       processes_.push_back(Process(reactants.second, products.second, std::move(rate_ptr), gas_phase_));
 
       return ConfigParseStatus::Success;
-    }
+    } 
 
     /// @brief Search for nonstandard keys. Only nonstandard keys starting with __ are allowed. Others are considered typos
     /// @param object the object whose keys need to be validated
@@ -1051,12 +1051,8 @@
       {
         if (!key.starts_with("__"))
         {
-<<<<<<< HEAD
           std::cerr << "Non-standard key '" << key <<"' found in object" << object << std::endl;
         
-=======
-          std::cerr << "non-standard key " << key << std::endl;
->>>>>>> 0af83be4
           return ConfigParseStatus::ContainsNonStandardKey;
         }
       }
