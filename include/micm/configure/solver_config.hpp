--- conflicted
+++ resolved
@@ -490,86 +490,6 @@
       return ConfigParseStatus::Success;
     }
 
-    ConfigParseStatus ParseEmission(const json& object)
-    {
-      const std::string SPECIES = "species";
-      const std::string MUSICA_NAME = "MUSICA name";
-
-      auto status = ValidateSchema(object, { "type", SPECIES, MUSICA_NAME }, {});
-      if (status != ConfigParseStatus::Success)
-      {
-        return status;
-      }
-
-      std::string species = object["species"].get<std::string>();
-      json reactants_object{};
-      json products_object{};
-      products_object[species] = { { "yield", 1.0 } };
-
-      auto reactants = ParseReactants(reactants_object);
-      auto products = ParseProducts(products_object);
-
-      if (reactants.first != ConfigParseStatus::Success)
-      {
-        return reactants.first;
-      }
-
-      if (products.first != ConfigParseStatus::Success)
-      {
-        return products.first;
-      }
-
-      std::string name = "EMIS." + object[MUSICA_NAME].get<std::string>();
-
-      user_defined_rate_arr_.push_back(UserDefinedRateConstant({ .label_ = name }));
-
-      std::unique_ptr<UserDefinedRateConstant> rate_ptr =
-          std::make_unique<UserDefinedRateConstant>(UserDefinedRateConstantParameters{ .label_ = name });
-      processes_.push_back(Process(reactants.second, products.second, std::move(rate_ptr), gas_phase_));
-
-      return ConfigParseStatus::Success;
-    }
-
-    ConfigParseStatus ParseFirstOrderLoss(const json& object)
-    {
-      const std::string SPECIES = "species";
-      const std::string MUSICA_NAME = "MUSICA name";
-
-      auto status = ValidateSchema(object, { "type", SPECIES, MUSICA_NAME }, {});
-      if (status != ConfigParseStatus::Success)
-      {
-        return status;
-      }
-
-      std::string species = object["species"].get<std::string>();
-      json reactants_object{};
-      json products_object{};
-      reactants_object[species] = { {} };
-
-      auto reactants = ParseReactants(reactants_object);
-      auto products = ParseProducts(products_object);
-
-      if (reactants.first != ConfigParseStatus::Success)
-      {
-        return reactants.first;
-      }
-
-      if (products.first != ConfigParseStatus::Success)
-      {
-        return products.first;
-      }
-
-      std::string name = "LOSS." + object[MUSICA_NAME].get<std::string>();
-
-      user_defined_rate_arr_.push_back(UserDefinedRateConstant({ .label_ = name }));
-
-      std::unique_ptr<UserDefinedRateConstant> rate_ptr =
-          std::make_unique<UserDefinedRateConstant>(UserDefinedRateConstantParameters{ .label_ = name });
-      processes_.push_back(Process(reactants.second, products.second, std::move(rate_ptr), gas_phase_));
-
-      return ConfigParseStatus::Success;
-    }
-
     ConfigParseStatus ParseArrhenius(const json& object)
     {
       const std::string REACTANTS = "reactants";
@@ -831,32 +751,74 @@
 
     ConfigParseStatus ParseTunneling(const json& object)
     {
-<<<<<<< HEAD
+      const std::string REACTANTS = "reactants";
+      const std::string PRODUCTS = "products";
+
+      auto status = ValidateSchema(object, { "type", REACTANTS, PRODUCTS }, { "A", "B", "C" });
+      if (status != ConfigParseStatus::Success)
+      {
+        return status;
+      }
+
+      auto reactants = ParseReactants(object[REACTANTS]);
+      auto products = ParseProducts(object[PRODUCTS]);
+
+      if (reactants.first != ConfigParseStatus::Success)
+      {
+        return reactants.first;
+      }
+
+      if (products.first != ConfigParseStatus::Success)
+      {
+        return products.first;
+      }
+
+      TunnelingRateConstantParameters parameters;
+      if (object.contains("A"))
+      {
+        parameters.A_ = object["A"].get<double>();
+      }
+      if (object.contains("B"))
+      {
+        parameters.B_ = object["B"].get<double>();
+      }
+      if (object.contains("C"))
+      {
+        parameters.C_ = object["C"].get<double>();
+      }
+
+      tunneling_rate_arr_.push_back(TunnelingRateConstant(parameters));
+
+      std::unique_ptr<TunnelingRateConstant> rate_ptr = std::make_unique<TunnelingRateConstant>(parameters);
+
+      processes_.push_back(Process(reactants.second, products.second, std::move(rate_ptr), gas_phase_));
+
+      return ConfigParseStatus::Success;
+    }
+
+    ConfigParseStatus ParseEmission(const json& object)
+    {
       const std::string SPECIES = "species";
       const std::string MUSICA_NAME = "MUSICA name";
       const std::string PRODUCTS = "products";
       const std::string SCALING_FACTOR = "scaling factor";
 
       auto status = ValidateSchema(object, { "type", SPECIES, MUSICA_NAME }, {SCALING_FACTOR, PRODUCTS});
-=======
-      const std::string REACTANTS = "reactants";
-      const std::string PRODUCTS = "products";
-
-      auto status = ValidateSchema(object, { "type", REACTANTS, PRODUCTS }, { "A", "B", "C" });
->>>>>>> d4171770
       if (status != ConfigParseStatus::Success)
       {
         return status;
       }
 
-      auto reactants = ParseReactants(object[REACTANTS]);
-      auto products = ParseProducts(object[PRODUCTS]);
-
+      std::string species = object["species"].get<std::string>();
+      json reactants_object{};
+      json products_object{};
+      products_object[species] = { { "yield", 1.0 } };
+      auto reactants = ParseReactants(reactants_object);
+      auto products = ParseProducts(products_object);
       if (reactants.first != ConfigParseStatus::Success)
       {
         return reactants.first;
       }
-
       if (products.first != ConfigParseStatus::Success)
       {
         return products.first;
@@ -870,24 +832,49 @@
         std::cerr << "Scaling factor supplied to emission rate. This is not yet implemented." << std::endl;
       }
 
-      TunnelingRateConstantParameters parameters;
-      if (object.contains("A"))
-      {
-        parameters.A_ = object["A"].get<double>();
-      }
-      if (object.contains("B"))
-      {
-        parameters.B_ = object["B"].get<double>();
-      }
-      if (object.contains("C"))
-      {
-        parameters.C_ = object["C"].get<double>();
-      }
-
-      tunneling_rate_arr_.push_back(TunnelingRateConstant(parameters));
-
-      std::unique_ptr<TunnelingRateConstant> rate_ptr = std::make_unique<TunnelingRateConstant>(parameters);
-
+      std::string name = "EMIS." + object[MUSICA_NAME].get<std::string>();
+
+      user_defined_rate_arr_.push_back(UserDefinedRateConstant({ .label_ = name }));
+
+      std::unique_ptr<UserDefinedRateConstant> rate_ptr =
+          std::make_unique<UserDefinedRateConstant>(UserDefinedRateConstantParameters{ .label_ = name });
+      processes_.push_back(Process(reactants.second, products.second, std::move(rate_ptr), gas_phase_));
+
+      return ConfigParseStatus::Success;
+    }
+
+    ConfigParseStatus ParseFirstOrderLoss(const json& object)
+    {
+      const std::string SPECIES = "species";
+      const std::string MUSICA_NAME = "MUSICA name";
+
+      auto status = ValidateSchema(object, { "type", SPECIES, MUSICA_NAME }, {});
+      if (status != ConfigParseStatus::Success)
+      {
+        return status;
+      }
+
+      std::string species = object["species"].get<std::string>();
+      json reactants_object{};
+      json products_object{};
+      reactants_object[species] = {};
+      auto reactants = ParseReactants(reactants_object);
+      auto products = ParseProducts(products_object);
+      if (reactants.first != ConfigParseStatus::Success)
+      {
+        return reactants.first;
+      }
+      if (products.first != ConfigParseStatus::Success)
+      {
+        return products.first;
+      }
+
+      std::string name = "LOSS." + object[MUSICA_NAME].get<std::string>();
+
+      user_defined_rate_arr_.push_back(UserDefinedRateConstant({ .label_ = name }));
+
+      std::unique_ptr<UserDefinedRateConstant> rate_ptr =
+          std::make_unique<UserDefinedRateConstant>(UserDefinedRateConstantParameters{ .label_ = name });
       processes_.push_back(Process(reactants.second, products.second, std::move(rate_ptr), gas_phase_));
 
       return ConfigParseStatus::Success;
