--- conflicted
+++ resolved
@@ -3,14 +3,12 @@
 // SPDX-License-Identifier: Apache-2.0
 #pragma once
 
-<<<<<<< HEAD
 #include <algorithm>
 #include <cstdlib>
 #include <stdexcept>
 #include <vector>
-=======
+
 #include <micm/util/matrix_error.hpp>
->>>>>>> d73f0523
 
 namespace micm
 {
