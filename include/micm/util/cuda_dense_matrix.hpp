--- conflicted
+++ resolved
@@ -1,7 +1,3 @@
-<<<<<<< HEAD
-#pragma once
-
-=======
 // Copyright (C) 2023-2024 National Center for Atmospheric Research,
 //
 // SPDX-License-Identifier: Apache-2.0
@@ -9,7 +5,6 @@
 
 #include <cuda_runtime.h>
 
->>>>>>> d73f0523
 #include <micm/util/cuda_matrix.cuh>
 #include <micm/util/error.hpp>
 #include <micm/util/vector_matrix.hpp>
