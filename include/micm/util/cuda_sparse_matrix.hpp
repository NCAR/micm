--- conflicted
+++ resolved
@@ -4,17 +4,11 @@
  */
 #pragma once
 
-<<<<<<< HEAD
 #include <cuda_runtime.h>
-=======
->>>>>>> 205029cc
 #include <micm/util/cuda_matrix.cuh>
 #include <micm/util/cuda_dense_matrix.hpp>     // include this for CudaMatrix concept
 #include <micm/util/cuda_param.hpp>
 #include <micm/util/sparse_matrix.hpp>
-
-#include <cuda_runtime.h>
-
 #include <type_traits>
 
 #define CHECK_CUDA_ERROR(err, msg) micm::cuda::CheckCudaError(err, __FILE__, __LINE__, msg)
