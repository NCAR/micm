--- conflicted
+++ resolved
@@ -4,10 +4,6 @@
  */
 #pragma once
 
-<<<<<<< HEAD
-#include <cuda_runtime.h>
-=======
->>>>>>> 205029cc
 #include <micm/util/cuda_matrix.cuh>
 #include <micm/util/cuda_dense_matrix.hpp>     // include this for CudaMatrix concept
 #include <micm/util/cuda_param.hpp>
