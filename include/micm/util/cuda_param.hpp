/* Copyright (C) 2023-2024 National Center for Atmospheric Research
 *
 * SPDX-License-Identifier: Apache-2.0
 */
#pragma once

#include <cstddef>
#include <utility>

// To make the NormalizedError function works properly on GPU,
// make sure to choose the BLOCK_SIZE from [32, 64, 128, 256, 512, 1024]
const std::size_t BLOCK_SIZE = 32;

<<<<<<< HEAD
=======
// different matrix data grouped in struct passing to kernel driver function
struct CudaMatrixParam_to_be_removed
{
  const double* rate_constants_;
  const double* state_variables_;
  double* forcing_;
  const double* b_;
  double* x_;
  std::size_t x_size_;
  std::size_t b_size_;
  std::size_t n_grids_;
  std::size_t n_reactions_;
  std::size_t n_species_;
  std::size_t b_column_counts_;
  std::size_t x_column_counts_;
};

// sparseMatrix data grouped in struct passing to kernel driver function
struct CudaSparseMatrixParam
{
  double* jacobian_;
  std::size_t jacobian_size_;
  const double* A_;
  std::size_t A_size_;
  double* L_;
  std::size_t L_size_;
  double* U_;
  std::size_t U_size_;
  std::size_t n_grids_;
  const double* lower_matrix_;
  std::size_t lower_matrix_size_;
  const double* upper_matrix_;
  std::size_t upper_matrix_size_;
};

>>>>>>> 205029cc
/// This struct holds the (1) pointer to, and (2) size of
///   each constatnt data member from the class "ProcessSet";
/// This struct could be allocated on the host or device;
struct ProcessSetParam
{
  std::size_t* number_of_reactants_;
  std::size_t* reactant_ids_;
  std::size_t* number_of_products_;
  std::size_t* product_ids_;
  double* yields_;
  std::size_t* jacobian_flat_ids_;
  std::size_t number_of_reactants_size_;
  std::size_t reactant_ids_size_;
  std::size_t number_of_products_size_;
  std::size_t product_ids_size_;
  std::size_t yields_size_;
  std::size_t jacobian_flat_ids_size_;
};

/// This struct holds the (1) pointer to, and (2) size of
///   each constatnt data member from the class "LuDecomposition";
/// This struct could be allocated on the host or device;
struct LuDecomposeParam
{
  std::pair<std::size_t, std::size_t>* niLU_;
  char* do_aik_;
  std::size_t* aik_;
  std::pair<std::size_t, std::size_t>* uik_nkj_;
  std::pair<std::size_t, std::size_t>* lij_ujk_;
  char* do_aki_;
  std::size_t* aki_;
  std::pair<std::size_t, std::size_t>* lki_nkj_;
  std::pair<std::size_t, std::size_t>* lkj_uji_;
  std::size_t* uii_;
  std::size_t niLU_size_;
  std::size_t do_aik_size_;
  std::size_t aik_size_;
  std::size_t uik_nkj_size_;
  std::size_t lij_ujk_size_;
  std::size_t do_aki_size_;
  std::size_t aki_size_;
  std::size_t lki_nkj_size_;
  std::size_t lkj_uji_size_;
  std::size_t uii_size_;
};

/// This struct holds the (1) pointer to, and (2) size of
///   each constatnt data member from the class "LinearSolver";
/// This struct could be allocated on the host or device;
struct LinearSolverParam
{
  std::pair<std::size_t, std::size_t>* nLij_Lii_;
  std::pair<std::size_t, std::size_t>* Lij_yj_;
  std::pair<std::size_t, std::size_t>* nUij_Uii_;
  std::pair<std::size_t, std::size_t>* Uij_xj_;
  std::size_t nLij_Lii_size_;
  std::size_t Lij_yj_size_;
  std::size_t nUij_Uii_size_;
  std::size_t Uij_xj_size_;
};

/// This struct holds (1) pointer to, and (2) size of
///   data allocated on a device.
struct CudaMatrixParam
{
  double* d_data_;
  std::size_t number_of_elements_;
  std::size_t number_of_grid_cells_;
};

/// This struct holds (1) pointer to, and (2) size of
///   each constatnt data member from the class "CudaRosenbrockSolver";
/// This struct could be allocated on the host or device;
struct CudaRosenbrockSolverParam
{
  // for NormalizedError function
  double* errors_input_;
  double* errors_output_;
  double* absolute_tolerance_;
  std::size_t absolute_tolerance_size_;
  std::size_t errors_size_;
  // for AlphaMinusJacobian function
  std::size_t* jacobian_diagonal_elements_;
  std::size_t jacobian_diagonal_elements_size_;
};<|MERGE_RESOLUTION|>--- conflicted
+++ resolved
@@ -11,44 +11,6 @@
 // make sure to choose the BLOCK_SIZE from [32, 64, 128, 256, 512, 1024]
 const std::size_t BLOCK_SIZE = 32;
 
-<<<<<<< HEAD
-=======
-// different matrix data grouped in struct passing to kernel driver function
-struct CudaMatrixParam_to_be_removed
-{
-  const double* rate_constants_;
-  const double* state_variables_;
-  double* forcing_;
-  const double* b_;
-  double* x_;
-  std::size_t x_size_;
-  std::size_t b_size_;
-  std::size_t n_grids_;
-  std::size_t n_reactions_;
-  std::size_t n_species_;
-  std::size_t b_column_counts_;
-  std::size_t x_column_counts_;
-};
-
-// sparseMatrix data grouped in struct passing to kernel driver function
-struct CudaSparseMatrixParam
-{
-  double* jacobian_;
-  std::size_t jacobian_size_;
-  const double* A_;
-  std::size_t A_size_;
-  double* L_;
-  std::size_t L_size_;
-  double* U_;
-  std::size_t U_size_;
-  std::size_t n_grids_;
-  const double* lower_matrix_;
-  std::size_t lower_matrix_size_;
-  const double* upper_matrix_;
-  std::size_t upper_matrix_size_;
-};
-
->>>>>>> 205029cc
 /// This struct holds the (1) pointer to, and (2) size of
 ///   each constatnt data member from the class "ProcessSet";
 /// This struct could be allocated on the host or device;
