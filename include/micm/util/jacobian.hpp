--- conflicted
+++ resolved
@@ -3,13 +3,11 @@
 // SPDX-License-Identifier: Apache-2.0
 #pragma once
 
-<<<<<<< HEAD
 #include <cstddef>
 #include <set>
 #include <utility>
-=======
+
 #include <micm/profiler/instrumentation.hpp>
->>>>>>> d73f0523
 
 namespace micm
 {
