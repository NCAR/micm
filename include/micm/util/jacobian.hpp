/* Copyright (C) 2023-2024 National Center for Atmospheric Research
 *
 * SPDX-License-Identifier: Apache-2.0
 */
#pragma once

#include <micm/profiler/instrumentation.hpp>

#include <cstddef>
#include <set>
#include <utility>

namespace micm
{
  // annonymous namespace to hide jacobian builder
  template<class SparseMatrixPolicy>
  SparseMatrixPolicy BuildJacobian(
      const std::set<std::pair<std::size_t, std::size_t>>& nonzero_jacobian_elements,
      std::size_t number_of_grid_cells,
      std::size_t state_size)
  {
    MICM_PROFILE_FUNCTION();

    auto builder = SparseMatrixPolicy::Create(state_size).SetNumberOfBlocks(number_of_grid_cells);
    for (auto& elem : nonzero_jacobian_elements)
      builder = builder.WithElement(elem.first, elem.second);
    // Always include diagonal elements
    for (std::size_t i = 0; i < state_size; ++i)
    {
      builder = builder.WithElement(i, i);
<<<<<<< HEAD

    return SparseMatrixPolicy(builder);
=======
    }
    return SparseMatrixPolicy<double>(builder);
>>>>>>> 5afd404c
  }
}  // namespace micm<|MERGE_RESOLUTION|>--- conflicted
+++ resolved
@@ -28,12 +28,7 @@
     for (std::size_t i = 0; i < state_size; ++i)
     {
       builder = builder.WithElement(i, i);
-<<<<<<< HEAD
-
+    }
     return SparseMatrixPolicy(builder);
-=======
-    }
-    return SparseMatrixPolicy<double>(builder);
->>>>>>> 5afd404c
   }
 }  // namespace micm