// Copyright (C) 2023-2024 National Center for Atmospheric Research
// SPDX-License-Identifier: Apache-2.0
#pragma once

#include <micm/process/process.hpp>
#include <micm/process/process_set.hpp>
#include <micm/solver/backward_euler.hpp>
#include <micm/solver/backward_euler_solver_parameters.hpp>
#include <micm/solver/linear_solver.hpp>
#include <micm/solver/lu_decomposition.hpp>
#include <micm/solver/rosenbrock_solver_parameters.hpp>
#include <micm/solver/solver.hpp>
#include <micm/system/conditions.hpp>
#include <micm/system/system.hpp>
#include <micm/util/jacobian.hpp>
#include <micm/util/matrix.hpp>
#include <micm/util/sparse_matrix.hpp>
#include <micm/util/vector_matrix.hpp>

#include <system_error>

namespace micm
{

  /// @brief Builder of general solvers
  /// @tparam SolverParametersPolicy Policy for the ODE solver
  /// @tparam DenseMatrixPolicy Policy for dense matrices
  /// @tparam SparseMatrixPolicy Policy for sparse matrices
  /// @tparam RatesPolicy Calculator of forcing and Jacobian terms
  /// @tparam LinearSolverPolicy Policy for the linear solver
  template<
      class SolverParametersPolicy,
      class DenseMatrixPolicy,
      class SparseMatrixPolicy,
      class RatesPolicy,
      class LinearSolverPolicy,
      class StatePolicy>
  class SolverBuilder
  {
   public:
    using DenseMatrixPolicyType = DenseMatrixPolicy;
    using SparseMatrixPolicyType = SparseMatrixPolicy;
<<<<<<< HEAD
=======

>>>>>>> 46d0a748
   protected:
    SolverParametersPolicy options_;
    System system_;
    std::size_t number_of_grid_cells_ = 1;
    std::vector<Process> reactions_;
    bool ignore_unused_species_ = true;
    bool reorder_state_ = true;
    bool valid_system_ = false;
    bool valid_reactions_ = false;

   public:
    SolverBuilder() = delete;

    SolverBuilder(const SolverParametersPolicy& options)
        : options_(options)
    {
    }

    virtual ~SolverBuilder() = default;

    /// @brief Set the chemical system
    /// @param system The chemical system
    /// @return Updated SolverBuilder
    SolverBuilder& SetSystem(const System& system);

    /// @brief Set the reactions
    /// @param reactions The reactions
    /// @return Updated SolverBuilder
    SolverBuilder& SetReactions(const std::vector<Process>& reactions);

    /// @brief Set the number of grid cells
    /// @param number_of_grid_cells The number of grid cells
    /// @return Updated SolverBuilder
    SolverBuilder& SetNumberOfGridCells(int number_of_grid_cells);

    /// @brief Set whether to ignore unused species
    /// @param ignore_unused_species True if unused species should be ignored
    /// @return Updated SolverBuilder
    SolverBuilder& SetIgnoreUnusedSpecies(bool ignore_unused_species);

    /// @brief Set whether to reorder the state to optimize the LU decomposition
    /// @param reorder_state True if the state should be reordered
    /// @return Updated SolverBuilder
    SolverBuilder& SetReorderState(bool reorder_state);

    /// @brief Creates an instance of Solver with a properly configured ODE solver
    /// @return An instance of Solver
    auto Build();

   protected:
    /// @brief Checks for unused species
    /// @throws std::system_error if an unused species is found
    void UnusedSpeciesCheck();

    /// @brief Gets a map of species to their index
    /// @return The species map
    std::map<std::string, std::size_t> GetSpeciesMap() const;

    /// @brief Sets the absolute tolerances per species
    /// @param parameters
    /// @param species_map
    void SetAbsoluteTolerances(std::vector<double>& tolerances, const std::map<std::string, std::size_t>& species_map) const;

    /// @brief Returns the labels of the custom parameters
    /// @return The labels of the custom parameters
    std::vector<std::string> GetCustomParameterLabels() const;
  };

  /// @brief Builder of CPU-based general solvers
  /// @tparam SolverParametersPolicy Parameters for the ODE solver
  /// @tparam DenseMatrixPolicy Policy for dense matrices
  /// @tparam SparseMatrixPolicy Policy for sparse matrices
  template<
      class SolverParametersPolicy,
      class DenseMatrixPolicy = Matrix<double>,
      class SparseMatrixPolicy = SparseMatrix<double, SparseMatrixStandardOrdering>>
  using CpuSolverBuilder = SolverBuilder<
      SolverParametersPolicy,
      DenseMatrixPolicy,
      SparseMatrixPolicy,
      ProcessSet,
      LinearSolver<SparseMatrixPolicy, LuDecomposition>,
      State<DenseMatrixPolicy, SparseMatrixPolicy>>;

}  // namespace micm

#include "solver_builder.inl"<|MERGE_RESOLUTION|>--- conflicted
+++ resolved
@@ -40,10 +40,7 @@
    public:
     using DenseMatrixPolicyType = DenseMatrixPolicy;
     using SparseMatrixPolicyType = SparseMatrixPolicy;
-<<<<<<< HEAD
-=======
 
->>>>>>> 46d0a748
    protected:
     SolverParametersPolicy options_;
     System system_;
