// Copyright (C) 2023-2024 National Center for Atmospheric Research
// SPDX-License-Identifier: Apache-2.0
#pragma once

#include <micm/process/process.hpp>
#include <micm/process/process_set.hpp>
#include <micm/solver/backward_euler.hpp>
#include <micm/solver/backward_euler_solver_parameters.hpp>
#include <micm/solver/linear_solver.hpp>
#include <micm/solver/lu_decomposition.hpp>
#include <micm/solver/rosenbrock_solver_parameters.hpp>
#include <micm/solver/solver.hpp>
#include <micm/system/conditions.hpp>
#include <micm/system/system.hpp>
#include <micm/util/jacobian.hpp>
#include <micm/util/matrix.hpp>
#include <micm/util/sparse_matrix.hpp>
#include <micm/util/vector_matrix.hpp>

#include <system_error>

namespace micm
{

  /// @brief Builder of general solvers
  /// @tparam SolverParametersPolicy Policy for the ODE solver
  /// @tparam DenseMatrixPolicy Policy for dense matrices
  /// @tparam SparseMatrixPolicy Policy for sparse matrices
  /// @tparam RatesPolicy Calculator of forcing and Jacobian terms
  /// @tparam LinearSolverPolicy Policy for the linear solver
  template<
      class SolverParametersPolicy,
      class DenseMatrixPolicy,
      class SparseMatrixPolicy,
      class RatesPolicy,
      class LuDecompositionPolicy,
      class LinearSolverPolicy,
      class StatePolicy>
  class SolverBuilder
  {
   public:
    using DenseMatrixPolicyType = DenseMatrixPolicy;
    using SparseMatrixPolicyType = SparseMatrixPolicy;
    using LuDecompositionPolicyType = LuDecompositionPolicy;
<<<<<<< HEAD
=======
    using LinearSolverPolicyType = LinearSolverPolicy;
>>>>>>> faf21bd7
    using StatePolicyType = StatePolicy;

   protected:
    SolverParametersPolicy options_;
    System system_;
    std::size_t number_of_grid_cells_ = 1;
    std::vector<Process> reactions_;
    bool ignore_unused_species_ = true;
    bool reorder_state_ = true;
    bool valid_system_ = false;
    bool valid_reactions_ = false;

   public:
    SolverBuilder() = delete;

    SolverBuilder(const SolverParametersPolicy& options)
        : options_(options)
    {
    }

    virtual ~SolverBuilder() = default;

    /// @brief Set the chemical system
    /// @param system The chemical system
    /// @return Updated SolverBuilder
    SolverBuilder& SetSystem(const System& system);

    /// @brief Set the reactions
    /// @param reactions The reactions
    /// @return Updated SolverBuilder
    SolverBuilder& SetReactions(const std::vector<Process>& reactions);

    /// @brief Set the number of grid cells
    /// @param number_of_grid_cells The number of grid cells
    /// @return Updated SolverBuilder
    SolverBuilder& SetNumberOfGridCells(int number_of_grid_cells);

    /// @brief Set whether to ignore unused species
    /// @param ignore_unused_species True if unused species should be ignored
    /// @return Updated SolverBuilder
    SolverBuilder& SetIgnoreUnusedSpecies(bool ignore_unused_species);

    /// @brief Set whether to reorder the state to optimize the LU decomposition
    /// @param reorder_state True if the state should be reordered
    /// @return Updated SolverBuilder
    SolverBuilder& SetReorderState(bool reorder_state);

    /// @brief Creates an instance of Solver with a properly configured ODE solver
    /// @return An instance of Solver
    auto Build() const;

   protected:
    /// @brief Checks for unused species
    /// @throws std::system_error if an unused species is found
    void UnusedSpeciesCheck() const;

    /// @brief Gets a map of species to their index
    /// @return The species map
    std::map<std::string, std::size_t> GetSpeciesMap() const;

    /// @brief Sets the absolute tolerances per species
    /// @param parameters
    /// @param species_map
    void SetAbsoluteTolerances(std::vector<double>& tolerances, const std::map<std::string, std::size_t>& species_map) const;

    /// @brief Returns the labels of the custom parameters
    /// @return The labels of the custom parameters
    std::vector<std::string> GetCustomParameterLabels() const;
  };

  /// @brief Builder of CPU-based general solvers
  /// @tparam SolverParametersPolicy Parameters for the ODE solver
  /// @tparam DenseMatrixPolicy Policy for dense matrices
  /// @tparam SparseMatrixPolicy Policy for sparse matrices
  /// @tparam LuDecompositionPolicy Policy for the LU decomposition
  /// @tparam LMatrixPolicy Policy for the Lower matrix
  /// @tparam UMatrixPolicy Policy for the Upper matrix
  template<
      class SolverParametersPolicy,
      class DenseMatrixPolicy = Matrix<double>,
      class SparseMatrixPolicy = SparseMatrix<double, SparseMatrixStandardOrdering>,
      class LuDecompositionPolicy = LuDecomposition,
      class LMatrixPolicy = SparseMatrixPolicy,
      class UMatrixPolicy = SparseMatrixPolicy>
  using CpuSolverBuilder = SolverBuilder<
      SolverParametersPolicy,
      DenseMatrixPolicy,
      SparseMatrixPolicy,
      ProcessSet,
      LuDecompositionPolicy,
      LinearSolver<SparseMatrixPolicy, LuDecompositionPolicy, LMatrixPolicy, UMatrixPolicy>,
      State<DenseMatrixPolicy, SparseMatrixPolicy, LuDecompositionPolicy, LMatrixPolicy, UMatrixPolicy>>;

  /// @brief Builder of CPU-based general solvers with in-place LU decomposition
  /// @tparam SolverParametersPolicy Parameters for the ODE solver
  /// @tparam DenseMatrixPolicy Policy for dense matrices
  /// @tparam SparseMatrixPolicy Policy for sparse matrices
  /// @tparam LuDecompositionPolicy Policy for the LU decomposition
  template<
      class SolverParametersPolicy,
      class DenseMatrix = Matrix<double>,
      class SparseMatrixPolicy = SparseMatrix<double, SparseMatrixStandardOrdering>,
      class LuDecompositionPolicy = LuDecompositionInPlace>
  using CpuSolverBuilderInPlace = SolverBuilder<
      SolverParametersPolicy,
      DenseMatrix,
      SparseMatrixPolicy,
      ProcessSet,
      LuDecompositionPolicy,
      LinearSolverInPlace<SparseMatrixPolicy, LuDecompositionPolicy>,
      State<DenseMatrix, SparseMatrixPolicy, LuDecompositionPolicy>>;

}  // namespace micm

#include "solver_builder.inl"<|MERGE_RESOLUTION|>--- conflicted
+++ resolved
@@ -42,10 +42,7 @@
     using DenseMatrixPolicyType = DenseMatrixPolicy;
     using SparseMatrixPolicyType = SparseMatrixPolicy;
     using LuDecompositionPolicyType = LuDecompositionPolicy;
-<<<<<<< HEAD
-=======
     using LinearSolverPolicyType = LinearSolverPolicy;
->>>>>>> faf21bd7
     using StatePolicyType = StatePolicy;
 
    protected:
