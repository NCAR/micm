--- conflicted
+++ resolved
@@ -131,12 +131,8 @@
 
         // the result of the linear solver will be stored in forcing
         // this represents the change in the solution
-<<<<<<< HEAD
-        linear_solver_.Solve(forcing, forcing, state.lower_matrix_, state.upper_matrix_);
+        linear_solver_.Solve(forcing, state.lower_matrix_, state.upper_matrix_);
         result.stats_.solves_++;
-=======
-        linear_solver_.Solve(forcing, state.lower_matrix_, state.upper_matrix_);
->>>>>>> ab3b32ae
 
         // solution_blk in camchem
         // Yn1 = Yn1 + residual;
