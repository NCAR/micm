--- conflicted
+++ resolved
@@ -113,15 +113,9 @@
   {
     auto var = variable_map_.find(species.name_);
     if (var == variable_map_.end())
-<<<<<<< HEAD
       throw std::system_error(make_error_code(MicmStateErrc::UnknownSpecies), species.name_);
-    if (variables_.size() != 1)
+    if (variables_.NumRows() != 1)
       throw std::system_error(make_error_code(MicmStateErrc::IncorrectNumberOfConcentrationValuesForMultiGridcellState));
-=======
-      throw std::invalid_argument("Unknown variable '" + species.name_ + "'");
-    if (variables_.NumRows() != 1)
-      throw std::invalid_argument("Incorrect number of concentration values passed to multi-gridcell State");
->>>>>>> 20da447e
     variables_[0][variable_map_[species.name_]] = concentration;
   }
 
@@ -132,15 +126,9 @@
   {
     auto var = variable_map_.find(species.name_);
     if (var == variable_map_.end())
-<<<<<<< HEAD
       throw std::system_error(make_error_code(MicmStateErrc::UnknownSpecies), species.name_);
-    if (variables_.size() != concentration.size())
+    if (variables_.NumRows() != concentration.size())
       throw std::system_error(make_error_code(MicmStateErrc::IncorrectNumberOfConcentrationValuesForMultiGridcellState));
-=======
-      throw std::invalid_argument("Unknown variable '" + species.name_ + "'");
-    if (variables_.NumRows() != concentration.size())
-      throw std::invalid_argument("Incorrect number of concentration values passed to multi-gridcell State");
->>>>>>> 20da447e
     std::size_t i_species = variable_map_[species.name_];
     for (std::size_t i = 0; i < variables_.NumRows(); ++i)
       variables_[i][i_species] = concentration[i];
@@ -150,23 +138,11 @@
   inline void State<MatrixPolicy, SparseMatrixPolicy>::UnsafelySetCustomRateParameters(
       const std::vector<std::vector<double>>& parameters)
   {
-<<<<<<< HEAD
-    if (parameters.size() != variables_.size())
+    if (parameters.size() != variables_.NumRows())
       throw std::system_error(make_error_code(MicmStateErrc::IncorrectNumberOfCustomRateParameterValuesForMultiGridcellState));
 
-    if (parameters[0].size() != custom_rate_parameters_[0].size())
+    if (parameters[0].size() != custom_rate_parameters_.NumColumns())
       throw std::system_error(make_error_code(MicmStateErrc::IncorrectNumberOfCustomRateParameterValues));
-=======
-    if (parameters.size() != variables_.NumRows())
-      throw std::invalid_argument(
-          "The number of grid cells configured for micm does not match the number of custom rate parameter values passed to "
-          "multi-gridcell State");
-
-    if (parameters[0].size() != custom_rate_parameters_.NumColumns())
-      throw std::invalid_argument(
-          "The number of custom rate parameters configured for micm does not match the provided number of custom rate "
-          "parameter values");
->>>>>>> 20da447e
 
     for (size_t i = 0; i < number_of_grid_cells_; ++i)
     {
@@ -187,15 +163,9 @@
   {
     auto param = custom_rate_parameter_map_.find(label);
     if (param == custom_rate_parameter_map_.end())
-<<<<<<< HEAD
       throw std::system_error(make_error_code(MicmStateErrc::UnknownRateConstantParameter), label);
-    if (custom_rate_parameters_.size() != 1)
+    if (custom_rate_parameters_.NumRows() != 1)
       throw std::system_error(make_error_code(MicmStateErrc::IncorrectNumberOfCustomRateParameterValuesForMultiGridcellState));
-=======
-      throw std::invalid_argument("Unknown rate constant parameter '" + label + "'");
-    if (custom_rate_parameters_.NumRows() != 1)
-      throw std::invalid_argument("Incorrect number of custom rate parameter values passed to multi-gridcell State");
->>>>>>> 20da447e
     custom_rate_parameters_[0][param->second] = value;
   }
 
@@ -206,17 +176,10 @@
   {
     auto param = custom_rate_parameter_map_.find(label);
     if (param == custom_rate_parameter_map_.end())
-<<<<<<< HEAD
       throw std::system_error(make_error_code(MicmStateErrc::UnknownRateConstantParameter), label);
-    if (custom_rate_parameters_.size() != values.size())
+    if (custom_rate_parameters_.NumRows() != values.size())
       throw std::system_error(make_error_code(MicmStateErrc::IncorrectNumberOfCustomRateParameterValuesForMultiGridcellState));
-    for (std::size_t i = 0; i < custom_rate_parameters_.size(); ++i)
-=======
-      throw std::invalid_argument("Unknown rate constant parameter '" + label + "'");
-    if (custom_rate_parameters_.NumRows() != values.size())
-      throw std::invalid_argument("Incorrect number of custom rate parameter values passed to multi-gridcell State");
     for (std::size_t i = 0; i < custom_rate_parameters_.NumRows(); ++i)
->>>>>>> 20da447e
       custom_rate_parameters_[i][param->second] = values[i];
   }
 
