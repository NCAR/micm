// Copyright (C) 2023-2024 National Center for Atmospheric Research
// SPDX-License-Identifier: Apache-2.0

namespace micm
{

  template<template<class> class MatrixPolicy, template<class> class SparseMatrixPolicy>
  inline State<MatrixPolicy, SparseMatrixPolicy>::State()
      : conditions_(),
        variables_(),
        custom_rate_parameters_(),
        rate_constants_(),
        jacobian_()
  {
  }

  template<template<class> class MatrixPolicy, template<class> class SparseMatrixPolicy>
  inline State<MatrixPolicy, SparseMatrixPolicy>::State(const StateParameters& parameters)
      : conditions_(parameters.number_of_grid_cells_),
        variables_(parameters.number_of_grid_cells_, parameters.variable_names_.size(), 0.0),
        custom_rate_parameters_(parameters.number_of_grid_cells_, parameters.custom_rate_parameter_labels_.size(), 0.0),
        rate_constants_(parameters.number_of_grid_cells_, parameters.number_of_rate_constants_, 0.0),
        variable_map_(),
        custom_rate_parameter_map_(),
        variable_names_(parameters.variable_names_),
        jacobian_(),
        lower_matrix_(),
        upper_matrix_(),
        state_size_(parameters.variable_names_.size()),
        number_of_grid_cells_(parameters.number_of_grid_cells_)
  {
    std::size_t index = 0;
    for (auto& name : variable_names_)
      variable_map_[name] = index++;
    index = 0;
    for (auto& label : parameters.custom_rate_parameter_labels_)
      custom_rate_parameter_map_[label] = index++;

    jacobian_ = build_jacobian<SparseMatrixPolicy>(
        parameters.nonzero_jacobian_elements_, parameters.number_of_grid_cells_, state_size_);

    auto lu = LuDecomposition::GetLUMatrices<double, SparseMatrixPolicy>(jacobian_, 1.0e-30);
    auto lower_matrix = std::move(lu.first);
    auto upper_matrix = std::move(lu.second);
    lower_matrix_ = lower_matrix;
    upper_matrix_ = upper_matrix;
  }

  template<template<class> class MatrixPolicy, template<class> class SparseMatrixPolicy>
  inline void State<MatrixPolicy, SparseMatrixPolicy>::SetConcentrations(
      const std::unordered_map<std::string, std::vector<double>>& species_to_concentration)
  {
    const std::size_t num_grid_cells = conditions_.size();
    for (const auto& pair : species_to_concentration)
      SetConcentration({ pair.first }, pair.second);
  }

  template<template<class> class MatrixPolicy, template<class> class SparseMatrixPolicy>
  inline void State<MatrixPolicy, SparseMatrixPolicy>::SetConcentration(const Species& species, double concentration)
  {
    auto var = variable_map_.find(species.name_);
    if (var == variable_map_.end())
      throw std::invalid_argument("Unknown variable '" + species.name_ + "'");
    if (variables_.NumRows() != 1)
      throw std::invalid_argument("Incorrect number of concentration values passed to multi-gridcell State");
    variables_[0][variable_map_[species.name_]] = concentration;
  }

  template<template<class> class MatrixPolicy, template<class> class SparseMatrixPolicy>
  inline void State<MatrixPolicy, SparseMatrixPolicy>::SetConcentration(
      const Species& species,
      const std::vector<double>& concentration)
  {
    auto var = variable_map_.find(species.name_);
    if (var == variable_map_.end())
      throw std::invalid_argument("Unknown variable '" + species.name_ + "'");
    if (variables_.NumRows() != concentration.size())
      throw std::invalid_argument("Incorrect number of concentration values passed to multi-gridcell State");
    std::size_t i_species = variable_map_[species.name_];
    for (std::size_t i = 0; i < variables_.NumRows(); ++i)
      variables_[i][i_species] = concentration[i];
  }

  template<template<class> class MatrixPolicy, template<class> class SparseMatrixPolicy>
  inline void State<MatrixPolicy, SparseMatrixPolicy>::UnsafelySetCustomRateParameters(
      const std::vector<std::vector<double>>& parameters)
  {
    if (parameters.size() != variables_.NumRows())
      throw std::invalid_argument(
          "The number of grid cells configured for micm does not match the number of custom rate parameter values passed to "
          "multi-gridcell State");

    if (parameters[0].size() != custom_rate_parameters_.NumColumns())
      throw std::invalid_argument(
          "The number of custom rate parameters configured for micm does not match the provided number of custom rate "
          "parameter values");

    for (size_t i = 0; i < number_of_grid_cells_; ++i)
    {
      custom_rate_parameters_[i] = parameters[i];
    }
  }

  template<template<class> class MatrixPolicy, template<class> class SparseMatrixPolicy>
  inline void State<MatrixPolicy, SparseMatrixPolicy>::SetCustomRateParameters(
      const std::unordered_map<std::string, std::vector<double>>& parameters)
  {
    for (auto& pair : parameters)
      SetCustomRateParameter(pair.first, pair.second);
  }

  template<template<class> class MatrixPolicy, template<class> class SparseMatrixPolicy>
  inline void State<MatrixPolicy, SparseMatrixPolicy>::SetCustomRateParameter(const std::string& label, double value)
  {
    auto param = custom_rate_parameter_map_.find(label);
    if (param == custom_rate_parameter_map_.end())
      throw std::invalid_argument("Unknown rate constant parameter '" + label + "'");
    if (custom_rate_parameters_.NumRows() != 1)
      throw std::invalid_argument("Incorrect number of custom rate parameter values passed to multi-gridcell State");
    custom_rate_parameters_[0][param->second] = value;
  }

  template<template<class> class MatrixPolicy, template<class> class SparseMatrixPolicy>
  inline void State<MatrixPolicy, SparseMatrixPolicy>::SetCustomRateParameter(
      const std::string& label,
      const std::vector<double>& values)
  {
    auto param = custom_rate_parameter_map_.find(label);
    if (param == custom_rate_parameter_map_.end())
      throw std::invalid_argument("Unknown rate constant parameter '" + label + "'");
    if (custom_rate_parameters_.NumRows() != values.size())
      throw std::invalid_argument("Incorrect number of custom rate parameter values passed to multi-gridcell State");
    for (std::size_t i = 0; i < custom_rate_parameters_.NumRows(); ++i)
      custom_rate_parameters_[i][param->second] = values[i];
  }

  template<template<class> class MatrixPolicy, template<class> class SparseMatrixPolicy>
  inline void State<MatrixPolicy, SparseMatrixPolicy>::PrintHeader()
  {
    auto largest_str_iter = std::max_element(
        variable_names_.begin(), variable_names_.end(), [](const auto& a, const auto& b) { return a.size() < b.size(); });
    int largest_str_size = largest_str_iter->size();
    int width = (largest_str_size < 10) ? 11 : largest_str_size + 2;

    std::cout << std::setw(6) << "time";
<<<<<<< HEAD
    if (variables_.NumRows() > 1) {
=======
    if (variables_.NumRows() > 1)
    {
>>>>>>> 20da447e
      std::cout << "," << std::setw(6) << "grid";
    }

    for (const auto& [species, index] : variable_map_)
    {
      std::cout << "," << std::setw(width) << species;
    }
    std::cout << std::endl;
  }

  template<template<class> class MatrixPolicy, template<class> class SparseMatrixPolicy>
  inline void State<MatrixPolicy, SparseMatrixPolicy>::PrintState(double time)
  {
    std::ios oldState(nullptr);
    oldState.copyfmt(std::cout);

    auto largest_str_iter = std::max_element(
        variable_names_.begin(), variable_names_.end(), [](const auto& a, const auto& b) { return a.size() < b.size(); });
    int largest_str_size = largest_str_iter->size();
    int width = (largest_str_size < 10) ? 11 : largest_str_size + 2;

    for (size_t i = 0; i < variables_.NumRows(); ++i)
    {
      std::cout << std::setw(6) << time << ",";

      if (variables_.NumRows() > 1)
      {
        std::cout << std::setw(6) << i << ",";
      }

      bool first = true;
      for (const auto& [species, index] : variable_map_)
      {
        if (!first)
        {
          std::cout << ",";
        }
        std::cout << std::scientific << std::setw(width) << std::setprecision(2) << variables_[i][index];
        first = false;
      }
      std::cout << std::endl;
      std::cout.copyfmt(oldState);
    }
  }

}  // namespace micm<|MERGE_RESOLUTION|>--- conflicted
+++ resolved
@@ -143,12 +143,8 @@
     int width = (largest_str_size < 10) ? 11 : largest_str_size + 2;
 
     std::cout << std::setw(6) << "time";
-<<<<<<< HEAD
-    if (variables_.NumRows() > 1) {
-=======
     if (variables_.NumRows() > 1)
     {
->>>>>>> 20da447e
       std::cout << "," << std::setw(6) << "grid";
     }
 
