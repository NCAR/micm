--- conflicted
+++ resolved
@@ -102,11 +102,6 @@
 
     jacobian_ = BuildJacobian<SparseMatrixPolicy>(
         parameters.nonzero_jacobian_elements_, parameters.number_of_grid_cells_, state_size_);
-<<<<<<< HEAD
-    
-=======
-
->>>>>>> 25dee9b2
     if constexpr (LuDecompositionInPlaceConcept<LuDecompositionPolicy, SparseMatrixPolicy>)
     {
       auto lu = LuDecompositionPolicy::template GetLUMatrix<SparseMatrixPolicy>(jacobian_, 0);
@@ -114,12 +109,8 @@
     }
     else
     {
-<<<<<<< HEAD
-      auto lu = LuDecompositionPolicy::template GetLUMatrices<SparseMatrixPolicy, LMatrixPolicy, UMatrixPolicy>(jacobian_, 0);
-=======
       auto lu =
           LuDecompositionPolicy::template GetLUMatrices<SparseMatrixPolicy, LMatrixPolicy, UMatrixPolicy>(jacobian_, 0);
->>>>>>> 25dee9b2
       auto lower_matrix = std::move(lu.first);
       auto upper_matrix = std::move(lu.second);
       lower_matrix_ = lower_matrix;
