// Copyright (C) 2023-2024 National Center for Atmospheric Research
// SPDX-License-Identifier: Apache-2.0
#pragma once

#include <micm/profiler/instrumentation.hpp>
#include <micm/util/sparse_matrix.hpp>

namespace micm
{

  /// @brief LU decomposer for SparseMatrix following the Doolittle algorithm
  ///
  /// The LU decomposition uses the Doolittle algorithm following the
  /// naming used here: https://www.geeksforgeeks.org/doolittle-algorithm-lu-decomposition/
  ///
  /// The sudo-code for the corresponding dense matrix algorithm for matrix A
  /// and lower (upper) triangular matrix L(U) would be:
  ///
  /// for i = 0...n-1                 // Outer loop over rows (columns) for upper (lower) triangular matrix
  ///   for k = i...n-1               // Middle loop over columns for upper triangular matrix
  ///     sum = 0
  ///     for j = 0...i-1             // Inner loop over columns (rows) for lower (upper) triangular matrix
  ///       sum += L[i][j] * U[j][k]
  ///     U[i][k] = A[i][k] - sum
  ///   L[i][i] = 1                   // Lower triangular matrix is 1 along the diagonal
  ///   for k = i+1...n-1             // Middle loop over rows for lower triangular matrix
  ///     sum = 0
  ///     for j = 0...i-1             // Inner loop over columns (rows) for lower (upper) triangular matrix
  ///       sum += L[k][j] * U[j][i];
  ///     L[k][i] = (A[k][i] - sum) / U[i][i]
  ///
  /// For the sparse matrix algorithm, the indices of non-zero terms are stored in
  /// several arrays during construction. These arrays are iterated through during
  /// calls to Decompose to do the actual decomposition.
  /// Our LU Decomposition only assigns the values of the jacobian to the LU matrices
  /// when the *jacobian* is nonzero. However, the sparsity pattern of the jacobian doesn't
  /// necessarily match that of the LU matrices. There can be more nonzero elements in the LU matrices
  /// than in the jacobian. When this happens, we still need to assign the value of the jacobian matrix
  /// to the LU matrix. This value is implicitly zero when the sparsity pattern differs. The Fill values
  /// here do this implicit assignment
  /// More detail in this issue: https://github.com/NCAR/micm/issues/625
  class LuDecompositionDoolittle
  {
   protected:
    /// number of elements in the middle (k) loops for lower and upper triangular matrices, respectively,
    /// for each iteration of the outer (i) loop
    std::vector<std::pair<std::size_t, std::size_t>> niLU_;
    /// True when A[i][k] is non-zero for each iteration of the middle (k) loop for the upper
    /// triangular matrix; False otherwise. Used data type char instead of bool because vector<bool> representation
    /// does not support easy retrieval of memory address using data() function.
    std::vector<char> do_aik_;
    /// Index in A.data_ for A[i][k] for each iteration of the middle (k) loop for the upper
    /// triangular matrix when A[i][k] is non-zero
    std::vector<std::size_t> aik_;
    /// Index in U.data_ for U[i][k] for each iteration of the middle (k) loop for the upper
    /// triangular matrix when U[i][k] is non-zero, and the corresponding number of elements
    /// in the inner (j) loop
    std::vector<std::pair<std::size_t, std::size_t>> uik_nkj_;
    /// Index in L.data_ for L[i][j], and in U.data_ for U[j][k] in the upper inner (j) loop
    /// when L[i][j] and U[j][k] are both non-zero.
    std::vector<std::pair<std::size_t, std::size_t>> lij_ujk_;
    /// True when A[k][i] is non-zero for each iteration of the middle (k) loop for the lower
    /// triangular matrix; False otherwise. Used data type char instead of bool because vector<bool> representation
    /// does not suppor easy retrieval of memory address using data() function.
    std::vector<char> do_aki_;
    /// Index in A.data_ for A[k][i] for each iteration of the middle (k) loop for the lower
    /// triangular matrix when A[k][i] is non-zero.
    std::vector<std::size_t> aki_;
    /// Index in L.data_ for L[k][i] for each iteration of the middle (k) loop for the lower
    /// triangular matrix when L[k][i] is non-zero, and the corresponding number of elements
    /// in the inner (j) loop
    std::vector<std::pair<std::size_t, std::size_t>> lki_nkj_;
    /// Index in L.data_ for L[k][j], and in U.data_ for U[j][i] in the lower inner (j) loop
    /// when L[k][j] and U[j][i] are both non-zero.
    std::vector<std::pair<std::size_t, std::size_t>> lkj_uji_;
    /// Index in U.data_ for U[i][i] for each interation in the middle (k) loop for the lower
    /// triangular matrix when L[k][i] is non-zero
    std::vector<std::size_t> uii_;

   public:
    /// @brief default constructor
    LuDecompositionDoolittle();

    LuDecompositionDoolittle(const LuDecompositionDoolittle&) = delete;
    LuDecompositionDoolittle& operator=(const LuDecompositionDoolittle&) = delete;

    LuDecompositionDoolittle(LuDecompositionDoolittle&& other) = default;
    LuDecompositionDoolittle& operator=(LuDecompositionDoolittle&&) = default;

    /// @brief Construct an LU decomposition algorithm for a given sparse matrix
    /// @param matrix Sparse matrix
<<<<<<< HEAD
    template<class SparseMatrixPolicy, class LMatrixPolicy, class UMatrixPolicy>
=======
    template<class SparseMatrixPolicy, class LMatrixPolicy = SparseMatrixPolicy, class UMatrixPolicy = SparseMatrixPolicy>
>>>>>>> 1cbd28e3
    requires(SparseMatrixConcept<SparseMatrixPolicy>) LuDecompositionDoolittle(const SparseMatrixPolicy& matrix);

    ~LuDecompositionDoolittle() = default;

    /// @brief Create an LU decomposition algorithm for a given sparse matrix policy
    /// @param matrix Sparse matrix
<<<<<<< HEAD
    template<class SparseMatrixPolicy, class LMatrixPolicy, class UMatrixPolicy>
=======
    template<class SparseMatrixPolicy, class LMatrixPolicy = SparseMatrixPolicy, class UMatrixPolicy = SparseMatrixPolicy>
>>>>>>> 1cbd28e3
    requires(SparseMatrixConcept<SparseMatrixPolicy>) static LuDecompositionDoolittle Create(const SparseMatrixPolicy& matrix);

    /// @brief Create sparse L and U matrices for a given A matrix
    /// @param A Sparse matrix that will be decomposed
    /// @return L and U Sparse matrices
<<<<<<< HEAD
    template<class SparseMatrixPolicy, class LMatrixPolicy, class UMatrixPolicy>
=======
    template<class SparseMatrixPolicy, class LMatrixPolicy = SparseMatrixPolicy, class UMatrixPolicy = SparseMatrixPolicy>
>>>>>>> 1cbd28e3
    requires(SparseMatrixConcept<SparseMatrixPolicy>) static std::pair<LMatrixPolicy, UMatrixPolicy> GetLUMatrices(
        const SparseMatrixPolicy& A,
        typename SparseMatrixPolicy::value_type initial_value);

    /// @brief Perform an LU decomposition on a given A matrix
    /// @param A Sparse matrix to decompose
    /// @param L The lower triangular matrix created by decomposition
    /// @param U The upper triangular matrix created by decomposition
    template<class SparseMatrixPolicy>
    requires(!VectorizableSparse<SparseMatrixPolicy>) void Decompose(
        const SparseMatrixPolicy& A,
        auto& L,
        auto& U) const;
    template<class SparseMatrixPolicy>
    requires(VectorizableSparse<SparseMatrixPolicy>) void Decompose(
        const SparseMatrixPolicy& A,
        auto& L,
        auto& U) const;

   protected:
    /// @brief Initialize arrays for the LU decomposition
    /// @param A Sparse matrix to decompose
<<<<<<< HEAD
    template<class SparseMatrixPolicy, class LMatrixPolicy, class UMatrixPolicy>
=======
    template<class SparseMatrixPolicy, class LMatrixPolicy = SparseMatrixPolicy, class UMatrixPolicy = SparseMatrixPolicy>
>>>>>>> 1cbd28e3
    requires(SparseMatrixConcept<SparseMatrixPolicy>) void Initialize(const SparseMatrixPolicy& matrix, auto initial_value);
  };

}  // namespace micm

#include "lu_decomposition_doolittle.inl"<|MERGE_RESOLUTION|>--- conflicted
+++ resolved
@@ -89,32 +89,20 @@
 
     /// @brief Construct an LU decomposition algorithm for a given sparse matrix
     /// @param matrix Sparse matrix
-<<<<<<< HEAD
-    template<class SparseMatrixPolicy, class LMatrixPolicy, class UMatrixPolicy>
-=======
     template<class SparseMatrixPolicy, class LMatrixPolicy = SparseMatrixPolicy, class UMatrixPolicy = SparseMatrixPolicy>
->>>>>>> 1cbd28e3
     requires(SparseMatrixConcept<SparseMatrixPolicy>) LuDecompositionDoolittle(const SparseMatrixPolicy& matrix);
 
     ~LuDecompositionDoolittle() = default;
 
     /// @brief Create an LU decomposition algorithm for a given sparse matrix policy
     /// @param matrix Sparse matrix
-<<<<<<< HEAD
-    template<class SparseMatrixPolicy, class LMatrixPolicy, class UMatrixPolicy>
-=======
     template<class SparseMatrixPolicy, class LMatrixPolicy = SparseMatrixPolicy, class UMatrixPolicy = SparseMatrixPolicy>
->>>>>>> 1cbd28e3
     requires(SparseMatrixConcept<SparseMatrixPolicy>) static LuDecompositionDoolittle Create(const SparseMatrixPolicy& matrix);
 
     /// @brief Create sparse L and U matrices for a given A matrix
     /// @param A Sparse matrix that will be decomposed
     /// @return L and U Sparse matrices
-<<<<<<< HEAD
-    template<class SparseMatrixPolicy, class LMatrixPolicy, class UMatrixPolicy>
-=======
     template<class SparseMatrixPolicy, class LMatrixPolicy = SparseMatrixPolicy, class UMatrixPolicy = SparseMatrixPolicy>
->>>>>>> 1cbd28e3
     requires(SparseMatrixConcept<SparseMatrixPolicy>) static std::pair<LMatrixPolicy, UMatrixPolicy> GetLUMatrices(
         const SparseMatrixPolicy& A,
         typename SparseMatrixPolicy::value_type initial_value);
@@ -137,11 +125,7 @@
    protected:
     /// @brief Initialize arrays for the LU decomposition
     /// @param A Sparse matrix to decompose
-<<<<<<< HEAD
-    template<class SparseMatrixPolicy, class LMatrixPolicy, class UMatrixPolicy>
-=======
     template<class SparseMatrixPolicy, class LMatrixPolicy = SparseMatrixPolicy, class UMatrixPolicy = SparseMatrixPolicy>
->>>>>>> 1cbd28e3
     requires(SparseMatrixConcept<SparseMatrixPolicy>) void Initialize(const SparseMatrixPolicy& matrix, auto initial_value);
   };
 
