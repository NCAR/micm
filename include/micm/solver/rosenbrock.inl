--- conflicted
+++ resolved
@@ -362,13 +362,8 @@
             K[stage].Axpy(parameters_.c_[stage_combinations + j] / H, K[j]);
           }
           temp.Copy(K[stage]);
-<<<<<<< HEAD
           linear_solver_.template Solve<MatrixPolicy<double>>(temp, K[stage], state.lower_matrix_, state.upper_matrix_);
-          stats.solves += 1;
-=======
-          linear_solver_.template Solve<MatrixPolicy>(temp, K[stage], state.lower_matrix_, state.upper_matrix_);
           stats.solves_ += 1;
->>>>>>> 20015ed0
         }
 
         // Compute the new solution
