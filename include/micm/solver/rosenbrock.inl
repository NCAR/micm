--- conflicted
+++ resolved
@@ -812,17 +812,13 @@
     {
       double alpha = 1 / (H * gamma);
       AlphaMinusJacobian(jacobian, alpha);
-<<<<<<< HEAD
-      linear_solver_.Factor(jacobian, state.lower_matrix_, state.upper_matrix_);
-=======
       if (parameters_.check_singularity_)
       {
-        linear_solver_.Factor(jacobian, singular);
+        linear_solver_.Factor(jacobian, state.lower_matrix_, state.upper_matrix_, singular);
       } else {
         singular = false;
-        linear_solver_.Factor(jacobian);
+        linear_solver_.Factor(jacobian, state.lower_matrix_, state.upper_matrix_);
       }
->>>>>>> 713afafa
       singular = false;  // TODO This should be evaluated in some way
       stats.decompositions += 1;
       if (!singular)
