--- conflicted
+++ resolved
@@ -1,21 +1,5 @@
 // Copyright (C) 2023-2024 National Center for Atmospheric Research
 // SPDX-License-Identifier: Apache-2.0
-
-<<<<<<< HEAD
-#define TIMED_METHOD(assigned_increment, time_it, method, ...)                                 \
-  {                                                                                            \
-    if constexpr (time_it)                                                                     \
-    {                                                                                          \
-      auto start = std::chrono::high_resolution_clock::now();                                  \
-      method(__VA_ARGS__);                                                                     \
-      auto end = std::chrono::high_resolution_clock::now();                                    \
-      assigned_increment += std::chrono::duration_cast<std::chrono::nanoseconds>(end - start); \
-    }                                                                                          \
-    else                                                                                       \
-    {                                                                                          \
-      method(__VA_ARGS__);                                                                     \
-    }                                                                                          \
-  }
 
 enum class MicmRosenbrockErrc
 {
@@ -59,8 +43,6 @@
   return { static_cast<int>(e), rosenbrockErrorCategory };
 }
 
-=======
->>>>>>> 20da447e
 namespace micm
 {
 
