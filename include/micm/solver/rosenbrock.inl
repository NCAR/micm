// Copyright (C) 2023-2024 National Center for Atmospheric Research
// SPDX-License-Identifier: Apache-2.0


namespace micm
{ 

  inline void SolverStats::Reset()
  {
    function_calls = 0;
    jacobian_updates = 0;
    number_of_steps = 0;
    accepted = 0;
    rejected = 0;
    decompositions = 0;
    solves = 0;
    singular = 0;
  }

  inline std::string StateToString(const SolverState& state)
  {
    switch (state)
    {
      case SolverState::NotYetCalled: return "Not Yet Called";
      case SolverState::Running: return "Running";
      case SolverState::Converged: return "Converged";
      case SolverState::ConvergenceExceededMaxSteps: return "Convergence Exceeded Max Steps";
      case SolverState::StepSizeTooSmall: return "Step Size Too Small";
      case SolverState::RepeatedlySingularMatrix: return "Repeatedly Singular Matrix";
      case SolverState::NaNDetected: return "NaNDetected";
      default: return "Unknown";
    }
  }

  template<template<class> class MatrixPolicy, template<class> class SparseMatrixPolicy, class LinearSolverPolicy, class ProcessSetPolicy>
  inline RosenbrockSolver<MatrixPolicy, SparseMatrixPolicy, LinearSolverPolicy, ProcessSetPolicy>::RosenbrockSolver()
      : processes_(),
        parameters_(RosenbrockSolverParameters::three_stage_rosenbrock_parameters()),
        state_parameters_(),
        process_set_(),
        linear_solver_()
  {
  }

  template<template<class> class MatrixPolicy, template<class> class SparseMatrixPolicy, class LinearSolverPolicy, class ProcessSetPolicy>
  inline RosenbrockSolver<MatrixPolicy, SparseMatrixPolicy, LinearSolverPolicy, ProcessSetPolicy>::RosenbrockSolver(
      const System& system,
      const std::vector<Process>& processes,
      const RosenbrockSolverParameters& parameters)
      : RosenbrockSolver(
            system,
            processes,
            parameters,
            [](const SparseMatrixPolicy<double>& matrix, double initial_value) -> LinearSolverPolicy {
              return LinearSolverPolicy{ matrix, initial_value };
            },
            [](const std::vector<Process>& processes, const std::map<std::string, std::size_t>& variable_map) -> ProcessSetPolicy {
              return ProcessSetPolicy{ processes, variable_map };
            })
  {
  }

  template<template<class> class MatrixPolicy, template<class> class SparseMatrixPolicy, class LinearSolverPolicy, class ProcessSetPolicy>
  inline RosenbrockSolver<MatrixPolicy, SparseMatrixPolicy, LinearSolverPolicy, ProcessSetPolicy>::RosenbrockSolver(
      const System& system,
      const std::vector<Process>& processes,
      const RosenbrockSolverParameters& parameters,
      const std::function<LinearSolverPolicy(const SparseMatrixPolicy<double>, double)> create_linear_solver,
      const std::function<ProcessSetPolicy(const std::vector<Process>&, const std::map<std::string, std::size_t>&)> create_process_set)
      : processes_(processes),
        parameters_(parameters),
        state_parameters_(),
        process_set_(),
        linear_solver_()
  {
    MICM_PROFILE_FUNCTION();

    std::map<std::string, std::size_t> variable_map;
    std::function<std::string(const std::vector<std::string>& variables, const std::size_t i)> state_reordering;

    std::size_t index = 0;
    auto used_species = ProcessSetPolicy::SpeciesUsed(processes);
    auto available_species = system.UniqueNames();
    std::sort(available_species.begin(), available_species.end());
    std::set<std::string> unused_species;
    std::set_difference(available_species.begin(), available_species.end(), used_species.begin(), used_species.end(), std::inserter(unused_species, unused_species.begin()));
    if (unused_species.size() > 0 && !parameters_.ignore_unused_species_)
    {
      std::string err_msg = "Unused species in chemical system:";
      for (auto& species: unused_species)
        err_msg += " '" + species + "'";
      err_msg += ". Set solver parameter ignore_unused_species_ to allow unused species in solve.";
      throw std::runtime_error(err_msg);
    }
    for (auto& name : system.UniqueNames())
      variable_map[name] = index++;

    // generate a state-vector reordering function to reduce fill-in in linear solver
    if (parameters_.reorder_state_)
    {
      // get unsorted Jacobian non-zero elements
      auto unsorted_process_set = std::move(create_process_set(processes, variable_map));
      auto unsorted_jac_elements = unsorted_process_set.NonZeroJacobianElements();
      MatrixPolicy<int> unsorted_jac_non_zeros(system.StateSize(), system.StateSize(), 0);
      for (auto& elem : unsorted_jac_elements)
        unsorted_jac_non_zeros[elem.first][elem.second] = 1;
      auto reorder_map = DiagonalMarkowitzReorder<MatrixPolicy>(unsorted_jac_non_zeros);
      state_reordering = [=](const std::vector<std::string>& variables, const std::size_t i)
      { return variables[reorder_map[i]]; };

      variable_map.clear();
      std::size_t index = 0;
      for (auto& name : system.UniqueNames(state_reordering))
        variable_map[name] = index++;
    }
    
    // setup the state_parameters
    std::vector<std::string> param_labels{};
    for (const auto& process : processes_)
      if (process.rate_constant_)
        for (auto& label : process.rate_constant_->CustomParameters())
          param_labels.push_back(label);

    process_set_ = std::move(create_process_set(processes, variable_map));

    auto jacobian = build_jacobian<SparseMatrixPolicy>(
      process_set_.NonZeroJacobianElements(),
      parameters_.number_of_grid_cells_,
      system.StateSize()
    );

    std::vector<std::size_t> jacobian_diagonal_elements;
    jacobian_diagonal_elements.reserve(jacobian[0].size());
    for (std::size_t i = 0; i < jacobian[0].size(); ++i)
      jacobian_diagonal_elements.push_back(jacobian.VectorIndex(0, i, i));

    state_parameters_ = {
      .number_of_grid_cells_ = parameters_.number_of_grid_cells_,
      .number_of_rate_constants_ = processes_.size(),
      .variable_names_ = system.UniqueNames(state_reordering),
      .custom_rate_parameter_labels_ = param_labels,
      .jacobian_diagonal_elements_ = jacobian_diagonal_elements,
      .nonzero_jacobian_elements_ = process_set_.NonZeroJacobianElements()
    };

    process_set_.SetJacobianFlatIds(jacobian);
    linear_solver_ = std::move(create_linear_solver(jacobian, 1.0e-30));  // TODO(jiwon) - Does linear solver has move assignment?
  }

  template<template<class> class MatrixPolicy, template<class> class SparseMatrixPolicy, class LinearSolverPolicy, class ProcessSetPolicy>
  inline State<MatrixPolicy, SparseMatrixPolicy> RosenbrockSolver<MatrixPolicy, SparseMatrixPolicy, LinearSolverPolicy, ProcessSetPolicy>::GetState() const
  {
    MICM_PROFILE_FUNCTION();

    return State<MatrixPolicy, SparseMatrixPolicy>{ state_parameters_ };
  }

  template<template<class> class MatrixPolicy, template<class> class SparseMatrixPolicy, class LinearSolverPolicy, class ProcessSetPolicy>
  inline typename RosenbrockSolver<MatrixPolicy, SparseMatrixPolicy, LinearSolverPolicy, ProcessSetPolicy>::SolverResult
  RosenbrockSolver<MatrixPolicy, SparseMatrixPolicy, LinearSolverPolicy, ProcessSetPolicy>::Solve(
      double time_step,
      State<MatrixPolicy, SparseMatrixPolicy>& state) noexcept
  {
    MICM_PROFILE_FUNCTION();

    typename RosenbrockSolver<MatrixPolicy, SparseMatrixPolicy, LinearSolverPolicy, ProcessSetPolicy>::SolverResult result{};
    result.state_ = SolverState::Running;
    // reset the upper, lower matrix. Repeated calls without zeroing these matrices can lead to lack of convergence
    auto& lower = state.lower_matrix_.AsVector();
    auto& upper = state.upper_matrix_.AsVector();
    for (auto& l : lower) l = 0;
    for (auto& u : upper) u = 0;
    MatrixPolicy<double> Y(state.variables_);
    std::size_t num_rows = Y.NumRows();
    std::size_t num_cols = Y.NumColumns();
    MatrixPolicy<double> Ynew(num_rows, num_cols, 0.0);
    MatrixPolicy<double> initial_forcing(num_rows, num_cols, 0.0);
    MatrixPolicy<double> forcing(num_rows, num_cols, 0.0);
    MatrixPolicy<double> temp(num_rows, num_cols, 0.0);
    std::vector<MatrixPolicy<double>> K{};
    const double h_max = parameters_.h_max_ == 0.0 ? time_step : std::min(time_step, parameters_.h_max_);
    const double h_start =
        parameters_.h_start_ == 0.0 ? std::max(parameters_.h_min_, delta_min_) : std::min(h_max, parameters_.h_start_);
    
    SolverStats stats;

    UpdateState(state);

    K.reserve(parameters_.stages_);
    for (std::size_t i = 0; i < parameters_.stages_; ++i)
      K.emplace_back(num_rows, num_cols, 0.0);

    double present_time = 0.0;
    double H = std::min(std::max(std::abs(parameters_.h_min_), std::abs(h_start)), std::abs(h_max));

    if (std::abs(H) <= 10 * parameters_.round_off_)
      H = delta_min_;

    // TODO: the logic above this point should be moved to the constructor and should return an error
    //       if the parameters are invalid (e.g., h_min > h_max or h_start > h_max)

    bool reject_last_h = false;
    bool reject_more_h = false;

    while ((present_time - time_step + parameters_.round_off_) <= 0 && (result.state_ == SolverState::Running))
    {
      if (stats.number_of_steps > parameters_.max_number_of_steps_)
      {
        result.state_ = SolverState::ConvergenceExceededMaxSteps;
        break;
      }

      if (((present_time + 0.1 * H) == present_time) || (H <= parameters_.round_off_))
      {
        result.state_ = SolverState::StepSizeTooSmall;
        break;
      }

      //  Limit H if necessary to avoid going beyond the specified chemistry time step
      H = std::min(H, std::abs(time_step - present_time));

      // compute the forcing at the beginning of the current time
      CalculateForcing(state.rate_constants_, Y, initial_forcing);
      stats.function_calls += 1;

<<<<<<< HEAD
      // compute the jacobian at the beginning of the current time
      CalculateJacobian(state.rate_constants_, Y, state.jacobian_);
=======
      // compute the negative jacobian at the beginning of the current time
      TIMED_METHOD(stats.total_jacobian_time, time_it, CalculateNegativeJacobian, state.rate_constants_, Y, state.jacobian_);
>>>>>>> a833afc6
      stats.jacobian_updates += 1;

      bool accepted = false;
      //  Repeat step calculation until current step accepted
      while (!accepted)
      {
        bool is_singular{ false };
        // Form and factor the rosenbrock ode jacobian

        LinearFactor(H, parameters_.gamma_[0], is_singular, Y, stats, state);
        if (is_singular)
        {
          result.state_ = SolverState::RepeatedlySingularMatrix;
          break;
        }

        // Compute the stages
        for (uint64_t stage = 0; stage < parameters_.stages_; ++stage)
        {
          double stage_combinations = ((stage + 1) - 1) * ((stage + 1) - 2) / 2;
          if (stage == 0)
          {
            forcing = initial_forcing;
          }
          else
          {
            if (parameters_.new_function_evaluation_[stage])
            {
              Ynew.AsVector().assign(Y.AsVector().begin(), Y.AsVector().end());
              for (uint64_t j = 0; j < stage; ++j)
              {
                Ynew.ForEach(parameters_.a_[stage_combinations + j], K[j]);
              }

              CalculateForcing(state.rate_constants_, Ynew, forcing);
              stats.function_calls += 1;
            }
          }
          K[stage].AsVector().assign(forcing.AsVector().begin(), forcing.AsVector().end());
          for (uint64_t j = 0; j < stage; ++j)
          {
            K[stage].ForEach(parameters_.c_[stage_combinations + j] / H, K[j]);
          }
          temp.AsVector().assign(K[stage].AsVector().begin(), K[stage].AsVector().end());
          linear_solver_.template Solve<MatrixPolicy>(temp, K[stage], state.lower_matrix_, state.upper_matrix_);
          stats.solves += 1;
        }

        // Compute the new solution
        Ynew.AsVector().assign(Y.AsVector().begin(), Y.AsVector().end());
        for (uint64_t stage = 0; stage < parameters_.stages_; ++stage)
          Ynew.ForEach(parameters_.m_[stage], K[stage]);

        // Compute the error estimation
        MatrixPolicy<double> Yerror(num_rows, num_cols, 0);
        for (uint64_t stage = 0; stage < parameters_.stages_; ++stage)
          Yerror.ForEach(parameters_.e_[stage], K[stage]);
        
        auto error = NormalizedError(Y, Ynew, Yerror);

        // New step size is bounded by FacMin <= Hnew/H <= FacMax
        double fac = std::min(
            parameters_.factor_max_,
            std::max(
                parameters_.factor_min_,
                parameters_.safety_factor_ / std::pow(error, 1 / parameters_.estimator_of_local_order_)));
        double Hnew = H * fac;

        stats.number_of_steps += 1;

        // Check the error magnitude and adjust step size
        if (std::isnan(error))
        {
          Y.AsVector().assign(Ynew.AsVector().begin(), Ynew.AsVector().end());
          result.state_ = SolverState::NaNDetected;
          break;
        }
        else if ((error < 1) || (H < parameters_.h_min_))
        {
          stats.accepted += 1;
          present_time = present_time + H;
          Y.AsVector().assign(Ynew.AsVector().begin(), Ynew.AsVector().end());
          Hnew = std::max(parameters_.h_min_, std::min(Hnew, h_max));
          if (reject_last_h)
          {
            // No step size increase after a rejected step
            Hnew = std::min(Hnew, H);
          }
          reject_last_h = false;
          reject_more_h = false;
          H = Hnew;
          accepted = true;
        }
        else
        {
          // Reject step
          if (reject_more_h)
          {
            Hnew = H * parameters_.rejection_factor_decrease_;
          }
          reject_more_h = reject_last_h;
          reject_last_h = true;
          H = Hnew;
          if (stats.accepted >= 1)
          {
            stats.rejected += 1;
          }
        }
      }
    }

    if (result.state_ == SolverState::Running)
    {
      result.state_ = SolverState::Converged;
    }

    result.final_time_ = present_time;
    result.stats_ = stats;
    result.result_ = Y;

    return result;
  }

  template<template<class> class MatrixPolicy, template<class> class SparseMatrixPolicy, class LinearSolverPolicy, class ProcessSetPolicy>
  inline void RosenbrockSolver<MatrixPolicy, SparseMatrixPolicy, LinearSolverPolicy, ProcessSetPolicy>::CalculateForcing(
      const MatrixPolicy<double>& rate_constants,
      const MatrixPolicy<double>& number_densities,
      MatrixPolicy<double>& forcing)
  {
    MICM_PROFILE_FUNCTION();
    
    std::fill(forcing.AsVector().begin(), forcing.AsVector().end(), 0.0);
    process_set_.template AddForcingTerms<MatrixPolicy>(rate_constants, number_densities, forcing);
  }

  template<template<class> class MatrixPolicy, template<class> class SparseMatrixPolicy, class LinearSolverPolicy, class ProcessSetPolicy>
  inline void RosenbrockSolver<MatrixPolicy, SparseMatrixPolicy, LinearSolverPolicy, ProcessSetPolicy>::AlphaMinusJacobian(
      SparseMatrixPolicy<double>& jacobian,
      const double& alpha) const
    requires(!VectorizableSparse<SparseMatrixPolicy<double>>)
  {
<<<<<<< HEAD
    MICM_PROFILE_FUNCTION();

    for (auto& elem : jacobian.AsVector())
      elem = -elem;
    for (std::size_t i_block = 0; i_block < jacobian.Size(); ++i_block)
=======
    for (std::size_t i_block = 0; i_block < jacobian.size(); ++i_block)
>>>>>>> a833afc6
    {
      auto jacobian_vector = std::next(jacobian.AsVector().begin(), i_block * jacobian.FlatBlockSize());
      for (const auto& i_elem : state_parameters_.jacobian_diagonal_elements_)
        jacobian_vector[i_elem] += alpha;
    }
  }

  template<template<class> class MatrixPolicy, template<class> class SparseMatrixPolicy, class LinearSolverPolicy, class ProcessSetPolicy>
  inline void RosenbrockSolver<MatrixPolicy, SparseMatrixPolicy, LinearSolverPolicy, ProcessSetPolicy>::AlphaMinusJacobian(
      SparseMatrixPolicy<double>& jacobian,
      const double& alpha) const
    requires(VectorizableSparse<SparseMatrixPolicy<double>>)
  {
    MICM_PROFILE_FUNCTION();

    const std::size_t n_cells = jacobian.GroupVectorSize();
<<<<<<< HEAD
    for (auto& elem : jacobian.AsVector())
      elem = -elem;

    for (std::size_t i_group = 0; i_group < jacobian.NumberOfGroups(jacobian.Size()); ++i_group)
=======
     
    for (std::size_t i_group = 0; i_group < jacobian.NumberOfGroups(jacobian.size()); ++i_group)
>>>>>>> a833afc6
    {
      auto jacobian_vector = std::next(jacobian.AsVector().begin(), i_group * jacobian.GroupSize(jacobian.FlatBlockSize()));
      for (const auto& i_elem : state_parameters_.jacobian_diagonal_elements_)
       for (std::size_t i_cell = 0; i_cell < n_cells; ++i_cell)
          jacobian_vector[i_elem + i_cell] += alpha;
    }
  }

  template<template<class> class MatrixPolicy, template<class> class SparseMatrixPolicy, class LinearSolverPolicy, class ProcessSetPolicy>
  inline void RosenbrockSolver<MatrixPolicy, SparseMatrixPolicy, LinearSolverPolicy, ProcessSetPolicy>::CalculateNegativeJacobian(
      const MatrixPolicy<double>& rate_constants,
      const MatrixPolicy<double>& number_densities,
      SparseMatrixPolicy<double>& jacobian)
  {
    MICM_PROFILE_FUNCTION();

    std::fill(jacobian.AsVector().begin(), jacobian.AsVector().end(), 0.0);
    process_set_.template SubtractJacobianTerms<MatrixPolicy, SparseMatrixPolicy>(rate_constants, number_densities, jacobian);
  }

  template<template<class> class MatrixPolicy, template<class> class SparseMatrixPolicy, class LinearSolverPolicy, class ProcessSetPolicy>
  inline void RosenbrockSolver<MatrixPolicy, SparseMatrixPolicy, LinearSolverPolicy, ProcessSetPolicy>::UpdateState(State<MatrixPolicy, SparseMatrixPolicy>& state)
  {
    Process::UpdateState(processes_, state);
  }

  template<template<class> class MatrixPolicy, template<class> class SparseMatrixPolicy, class LinearSolverPolicy, class ProcessSetPolicy>
  inline void RosenbrockSolver<MatrixPolicy, SparseMatrixPolicy, LinearSolverPolicy, ProcessSetPolicy>::LinearFactor(
      double& H,
      const double gamma,
      bool& singular,
      const MatrixPolicy<double>& number_densities,
      SolverStats& stats, 
      State<MatrixPolicy, SparseMatrixPolicy>& state)
  {
    MICM_PROFILE_FUNCTION();

    auto jacobian = state.jacobian_;
    uint64_t n_consecutive = 0;
    singular = false;
    while (true)
    {
      double alpha = 1 / (H * gamma);
      AlphaMinusJacobian(jacobian, alpha);
      if (parameters_.check_singularity_)
      {
        linear_solver_.Factor(jacobian, state.lower_matrix_, state.upper_matrix_, singular);
      }
      else
      {
        singular = false;
        linear_solver_.Factor(jacobian, state.lower_matrix_, state.upper_matrix_);
      }
      singular = false;  // TODO This should be evaluated in some way
      stats.decompositions += 1;
      if (!singular)
        break;
      stats.singular += 1;
      if (++n_consecutive > 5)
        break;
      H /= 2;
    }
  }

  template<template<class> class MatrixPolicy, template<class> class SparseMatrixPolicy, class LinearSolverPolicy, class ProcessSetPolicy>
  inline double RosenbrockSolver<MatrixPolicy, SparseMatrixPolicy, LinearSolverPolicy, ProcessSetPolicy>::NormalizedError(
      const MatrixPolicy<double>& Y,
      const MatrixPolicy<double>& Ynew,
      const MatrixPolicy<double>& errors) const
  {
    // Solving Ordinary Differential Equations II, page 123
    // https://link-springer-com.cuucar.idm.oclc.org/book/10.1007/978-3-642-05221-7
    
    MICM_PROFILE_FUNCTION();

    auto& _y = Y.AsVector();
    auto& _ynew = Ynew.AsVector();
    auto& _errors = errors.AsVector();
    std::size_t N = Y.AsVector().size();

    double errors_over_scale = 0;
    double error = 0;

    for (std::size_t i = 0; i < N; ++i)
    {
      errors_over_scale = _errors[i] / (parameters_.absolute_tolerance_ +
                                        parameters_.relative_tolerance_ * std::max(std::abs(_y[i]), std::abs(_ynew[i])));
      error += errors_over_scale * errors_over_scale;
    }

    double error_min = 1.0e-10;
    return std::max(std::sqrt(error / N), error_min);
  }

}  // namespace micm<|MERGE_RESOLUTION|>--- conflicted
+++ resolved
@@ -223,13 +223,8 @@
       CalculateForcing(state.rate_constants_, Y, initial_forcing);
       stats.function_calls += 1;
 
-<<<<<<< HEAD
-      // compute the jacobian at the beginning of the current time
-      CalculateJacobian(state.rate_constants_, Y, state.jacobian_);
-=======
       // compute the negative jacobian at the beginning of the current time
-      TIMED_METHOD(stats.total_jacobian_time, time_it, CalculateNegativeJacobian, state.rate_constants_, Y, state.jacobian_);
->>>>>>> a833afc6
+      CalculateNegativeJacobian(state.rate_constants_, Y, state.jacobian_);
       stats.jacobian_updates += 1;
 
       bool accepted = false;
@@ -371,15 +366,9 @@
       const double& alpha) const
     requires(!VectorizableSparse<SparseMatrixPolicy<double>>)
   {
-<<<<<<< HEAD
-    MICM_PROFILE_FUNCTION();
-
-    for (auto& elem : jacobian.AsVector())
-      elem = -elem;
+    MICM_PROFILE_FUNCTION();
+
     for (std::size_t i_block = 0; i_block < jacobian.Size(); ++i_block)
-=======
-    for (std::size_t i_block = 0; i_block < jacobian.size(); ++i_block)
->>>>>>> a833afc6
     {
       auto jacobian_vector = std::next(jacobian.AsVector().begin(), i_block * jacobian.FlatBlockSize());
       for (const auto& i_elem : state_parameters_.jacobian_diagonal_elements_)
@@ -396,15 +385,8 @@
     MICM_PROFILE_FUNCTION();
 
     const std::size_t n_cells = jacobian.GroupVectorSize();
-<<<<<<< HEAD
-    for (auto& elem : jacobian.AsVector())
-      elem = -elem;
 
     for (std::size_t i_group = 0; i_group < jacobian.NumberOfGroups(jacobian.Size()); ++i_group)
-=======
-     
-    for (std::size_t i_group = 0; i_group < jacobian.NumberOfGroups(jacobian.size()); ++i_group)
->>>>>>> a833afc6
     {
       auto jacobian_vector = std::next(jacobian.AsVector().begin(), i_group * jacobian.GroupSize(jacobian.FlatBlockSize()));
       for (const auto& i_elem : state_parameters_.jacobian_diagonal_elements_)
