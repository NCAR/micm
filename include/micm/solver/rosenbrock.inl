// Copyright (C) 2023 National Center for Atmospheric Research
// SPDX-License-Identifier: Apache-2.0

#define TIMED_METHOD(assigned_increment, time_it, method, ...) \
    { \
      if constexpr (time_it) { \
          auto start = std::chrono::high_resolution_clock::now(); \
          method(__VA_ARGS__); \
          auto end = std::chrono::high_resolution_clock::now(); \
          assigned_increment += std::chrono::duration_cast<std::chrono::nanoseconds>(end - start); \
      } else { \
          method(__VA_ARGS__); \
      } \
    } \

namespace micm
{
  //
  // RosenbrockSolverParameters
  //
  inline void RosenbrockSolverParameters::print() const
  {
    std::cout << "stages_: " << stages_ << std::endl;
    std::cout << "upper_limit_tolerance_: " << upper_limit_tolerance_ << std::endl;
    std::cout << "max_number_of_steps_: " << max_number_of_steps_ << std::endl;
    std::cout << "round_off_: " << round_off_ << std::endl;
    std::cout << "factor_min_: " << factor_min_ << std::endl;
    std::cout << "factor_max_: " << factor_max_ << std::endl;
    std::cout << "rejection_factor_decrease_: " << rejection_factor_decrease_ << std::endl;
    std::cout << "safety_factor_: " << safety_factor_ << std::endl;
    std::cout << "h_min_: " << h_min_ << std::endl;
    std::cout << "h_max_: " << h_max_ << std::endl;
    std::cout << "h_start_: " << h_start_ << std::endl;
    std::cout << "new_function_evaluation_: ";
    for (bool val : new_function_evaluation_)
      std::cout << val << " ";
    std::cout << std::endl;
    std::cout << "estimator_of_local_order_: " << estimator_of_local_order_ << std::endl;
    std::cout << "a_: ";
    for (double val : a_)
      std::cout << val << " ";
    std::cout << std::endl;
    std::cout << "c_: ";
    for (double val : c_)
      std::cout << val << " ";
    std::cout << std::endl;
    std::cout << "m_: ";
    for (double val : m_)
      std::cout << val << " ";
    std::cout << std::endl;
    std::cout << "e_: ";
    for (double val : e_)
      std::cout << val << " ";
    std::cout << std::endl;
    std::cout << "alpha_: ";
    for (double val : alpha_)
      std::cout << val << " ";
    std::cout << std::endl;
    std::cout << "gamma_: ";
    for (double val : gamma_)
      std::cout << val << " ";
    std::cout << std::endl;
    std::cout << "absolute_tolerance_: " << absolute_tolerance_ << std::endl;
    std::cout << "relative_tolerance_: " << relative_tolerance_ << std::endl;
    std::cout << "number_of_grid_cells_: " << number_of_grid_cells_ << std::endl;
  }

  inline RosenbrockSolverParameters RosenbrockSolverParameters::two_stage_rosenbrock_parameters(
      size_t number_of_grid_cells,
      bool reorder_state)
  {
    // an L-stable method, 2 stages, order 2

    RosenbrockSolverParameters parameters;
    double g = 1.0 + 1.0 / std::sqrt(2.0);

    parameters.stages_ = 2;

    parameters.a_.fill(0);
    parameters.a_[0] = 1.0 / g;

    parameters.c_.fill(0);
    parameters.c_[0] = -2.0 / g;

    // Both stages require a new function evaluation
    parameters.new_function_evaluation_.fill(true);

    parameters.m_.fill(0);
    parameters.m_[0] = (3.0) / (2.0 * g);
    parameters.m_[1] = (1.0) / (2.0 * g);

    parameters.e_.fill(0);
    parameters.e_[0] = 1.0 / (2.0 * g);
    parameters.e_[1] = 1.0 / (2.0 * g);

    parameters.estimator_of_local_order_ = 2.0;

    parameters.alpha_.fill(0);
    parameters.alpha_[0] = 0.0;
    parameters.alpha_[1] = 1.0;

    parameters.gamma_.fill(0);
    parameters.gamma_[0] = g;
    parameters.gamma_[1] = -g;

    parameters.number_of_grid_cells_ = number_of_grid_cells;
    parameters.reorder_state_ = reorder_state;

    return parameters;
  }

  inline RosenbrockSolverParameters RosenbrockSolverParameters::three_stage_rosenbrock_parameters(
      size_t number_of_grid_cells,
      bool reorder_state)
  {
    // an L-stable method, 3 stages, order 3, 2 function evaluations
    //
    // original formaulation for three stages:
    // Sandu, A., Verwer, J.G., Blom, J.G., Spee, E.J., Carmichael, G.R., Potra, F.A., 1997.
    // Benchmarking stiff ode solvers for atmospheric chemistry problems II: Rosenbrock solvers.
    // Atmospheric Environment 31, 3459–3472. https://doi.org/10.1016/S1352-2310(97)83212-8
    RosenbrockSolverParameters parameters;

    parameters.stages_ = 3;

    parameters.a_.fill(0);
    parameters.a_[0] = 1;
    parameters.a_[1] = 1;
    parameters.a_[2] = 0;

    parameters.c_.fill(0);
    parameters.c_[0] = -0.10156171083877702091975600115545e+01;
    parameters.c_[1] = 0.40759956452537699824805835358067e+01;
    parameters.c_[2] = 0.92076794298330791242156818474003e+01;

    parameters.new_function_evaluation_.fill(false);
    parameters.new_function_evaluation_[0] = true;
    parameters.new_function_evaluation_[1] = true;
    parameters.new_function_evaluation_[2] = false;
    parameters.m_.fill(0);
    parameters.m_[0] = 0.1e+01;
    parameters.m_[1] = 0.61697947043828245592553615689730e+01;
    parameters.m_[2] = -0.42772256543218573326238373806514;

    parameters.e_.fill(0);
    parameters.e_[0] = 0.5;
    parameters.e_[1] = -0.29079558716805469821718236208017e+01;
    parameters.e_[2] = 0.22354069897811569627360909276199;

    parameters.estimator_of_local_order_ = 3;

    parameters.alpha_.fill(0);
    parameters.alpha_[0] = 0;
    parameters.alpha_[1] = 0.43586652150845899941601945119356;
    parameters.alpha_[2] = 0.43586652150845899941601945119356;

    parameters.gamma_.fill(0);
    parameters.gamma_[0] = 0.43586652150845899941601945119356;
    parameters.gamma_[1] = 0.24291996454816804366592249683314;
    parameters.gamma_[2] = 0.21851380027664058511513169485832e+01;

    parameters.number_of_grid_cells_ = number_of_grid_cells;
    parameters.reorder_state_ = reorder_state;

    return parameters;
  }

  inline RosenbrockSolverParameters RosenbrockSolverParameters::four_stage_rosenbrock_parameters(
      size_t number_of_grid_cells,
      bool reorder_state)
  {
    // L-STABLE ROSENBROCK METHOD OF ORDER 4, WITH 4 STAGES
    // L-STABLE EMBEDDED ROSENBROCK METHOD OF ORDER 3
    //
    //  E. HAIRER AND G. WANNER, SOLVING ORDINARY DIFFERENTIAL
    //  EQUATIONS II. STIFF AND DIFFERENTIAL-ALGEBRAIC PROBLEMS.
    //  SPRINGER SERIES IN COMPUTATIONAL MATHEMATICS,
    //  SPRINGER-VERLAG (1990)
    RosenbrockSolverParameters parameters;

    parameters.stages_ = 4;

    parameters.a_.fill(0);
    parameters.a_[0] = 0.2000000000000000E+01;
    parameters.a_[1] = 0.1867943637803922E+01;
    parameters.a_[2] = 0.2344449711399156;
    parameters.a_[3] = parameters.a_[1];
    parameters.a_[4] = parameters.a_[2];
    parameters.a_[5] = 0.0;

    parameters.c_.fill(0);
    parameters.c_[0] = -0.7137615036412310E+01;
    parameters.c_[1] = 0.2580708087951457E+01;
    parameters.c_[2] = 0.6515950076447975;
    parameters.c_[3] = -0.2137148994382534E+01;
    parameters.c_[4] = -0.3214669691237626;
    parameters.c_[5] = -0.6949742501781779;

    parameters.new_function_evaluation_.fill(false);
    parameters.new_function_evaluation_[0] = true;
    parameters.new_function_evaluation_[1] = true;
    parameters.new_function_evaluation_[2] = true;
    parameters.new_function_evaluation_[3] = false;

    parameters.m_.fill(0);
    parameters.m_[0] = 0.2255570073418735E+01;
    parameters.m_[1] = 0.2870493262186792;
    parameters.m_[2] = 0.4353179431840180;
    parameters.m_[3] = 0.1093502252409163E+01;

    parameters.e_.fill(0);
    parameters.e_[0] = -0.2815431932141155;
    parameters.e_[1] = -0.7276199124938920E-01;
    parameters.e_[2] = -0.1082196201495311;
    parameters.e_[3] = -0.1093502252409163E+01;

    parameters.estimator_of_local_order_ = 4.0;

    parameters.alpha_.fill(0);
    parameters.alpha_[0] = 0.0;
    parameters.alpha_[1] = 0.1145640000000000E+01;
    parameters.alpha_[2] = 0.6552168638155900;
    parameters.alpha_[3] = parameters.alpha_[2];

    parameters.gamma_.fill(0);
    parameters.gamma_[0] = 0.5728200000000000;
    parameters.gamma_[1] = -0.1769193891319233E+01;
    parameters.gamma_[2] = 0.7592633437920482;
    parameters.gamma_[3] = -0.1049021087100450;

    parameters.number_of_grid_cells_ = number_of_grid_cells;
    parameters.reorder_state_ = reorder_state;

    return parameters;
  }

  inline RosenbrockSolverParameters RosenbrockSolverParameters::four_stage_differential_algebraic_rosenbrock_parameters(
      size_t number_of_grid_cells,
      bool reorder_state)
  {
    // A STIFFLY-STABLE METHOD, 4 stages, order 3
    RosenbrockSolverParameters parameters;

    // Set the number of stages
    parameters.stages_ = 4;

    parameters.a_.fill(0.0);
    parameters.a_[0] = 0.0;
    parameters.a_[1] = 2.0;
    parameters.a_[2] = 0.0;
    parameters.a_[3] = 2.0;
    parameters.a_[4] = 0.0;
    parameters.a_[5] = 1.0;

    parameters.c_.fill(0.0);
    parameters.c_[0] = 4.0;
    parameters.c_[1] = 1.0;
    parameters.c_[2] = -1.0;
    parameters.c_[3] = 1.0;
    parameters.c_[4] = -1.0;
    parameters.c_[5] = -(8.0 / 3.0);

    parameters.new_function_evaluation_.fill(false);
    parameters.new_function_evaluation_[0] = true;
    parameters.new_function_evaluation_[2] = true;
    parameters.new_function_evaluation_[3] = true;

    parameters.m_.fill(0.0);
    parameters.m_[0] = 2.0;
    parameters.m_[2] = 1.0;
    parameters.m_[3] = 1.0;

    parameters.e_.fill(0.0);
    parameters.e_[3] = 1.0;

    parameters.estimator_of_local_order_ = 3.0;

    parameters.alpha_.fill(0.0);
    parameters.alpha_[2] = 1.0;
    parameters.alpha_[3] = 1.0;

    parameters.gamma_.fill(0.0);
    parameters.gamma_[0] = 0.5;
    parameters.gamma_[1] = 1.5;

    parameters.number_of_grid_cells_ = number_of_grid_cells;
    parameters.reorder_state_ = reorder_state;

    return parameters;
  }

  inline RosenbrockSolverParameters RosenbrockSolverParameters::six_stage_differential_algebraic_rosenbrock_parameters(
      size_t number_of_grid_cells,
      bool reorder_state)
  {
    // STIFFLY-STABLE ROSENBROCK METHOD OF ORDER 4, WITH 6 STAGES
    //
    // E. HAIRER AND G. WANNER, SOLVING ORDINARY DIFFERENTIAL
    // EQUATIONS II. STIFF AND DIFFERENTIAL-ALGEBRAIC PROBLEMS.
    // SPRINGER SERIES IN COMPUTATIONAL MATHEMATICS,
    // SPRINGER-VERLAG (1996)

    RosenbrockSolverParameters parameters;

    parameters.stages_ = 6;

    parameters.alpha_.fill(0.0);
    parameters.alpha_[0] = 0.000;
    parameters.alpha_[1] = 0.386;
    parameters.alpha_[2] = 0.210;
    parameters.alpha_[3] = 0.630;
    parameters.alpha_[4] = 1.000;
    parameters.alpha_[5] = 1.000;

    parameters.gamma_.fill(0.0);
    parameters.gamma_[0] = 0.2500000000000000;
    parameters.gamma_[1] = -0.1043000000000000;
    parameters.gamma_[2] = 0.1035000000000000;
    parameters.gamma_[3] = -0.3620000000000023E-01;
    parameters.gamma_[4] = 0.0;
    parameters.gamma_[5] = 0.0;

    parameters.a_.fill(0.0);
    parameters.a_[0] = 0.1544000000000000E+01;
    parameters.a_[1] = 0.9466785280815826;
    parameters.a_[2] = 0.2557011698983284;
    parameters.a_[3] = 0.3314825187068521E+01;
    parameters.a_[4] = 0.2896124015972201E+01;
    parameters.a_[5] = 0.9986419139977817;
    parameters.a_[6] = 0.1221224509226641E+01;
    parameters.a_[7] = 0.6019134481288629E+01;
    parameters.a_[8] = 0.1253708332932087E+02;
    parameters.a_[9] = -0.6878860361058950;
    parameters.a_[10] = parameters.a_[6];
    parameters.a_[11] = parameters.a_[7];
    parameters.a_[12] = parameters.a_[8];
    parameters.a_[13] = parameters.a_[9];
    parameters.a_[14] = 1.0;

    parameters.c_.fill(0.0);
    parameters.c_[0] = -0.5668800000000000E+01;
    parameters.c_[1] = -0.2430093356833875E+01;
    parameters.c_[2] = -0.2063599157091915;
    parameters.c_[3] = -0.1073529058151375;
    parameters.c_[4] = -0.9594562251023355E+01;
    parameters.c_[5] = -0.2047028614809616E+02;
    parameters.c_[6] = 0.7496443313967647E+01;
    parameters.c_[7] = -0.1024680431464352E+02;
    parameters.c_[8] = -0.3399990352819905E+02;
    parameters.c_[9] = 0.1170890893206160E+02;
    parameters.c_[10] = 0.8083246795921522E+01;
    parameters.c_[11] = -0.7981132988064893E+01;
    parameters.c_[12] = -0.3152159432874371E+02;
    parameters.c_[13] = 0.1631930543123136E+02;
    parameters.c_[14] = -0.6058818238834054E+01;

    parameters.m_.fill(0.0);
    parameters.m_[0] = parameters.a_[6];
    parameters.m_[1] = parameters.a_[7];
    parameters.m_[2] = parameters.a_[8];
    parameters.m_[3] = parameters.a_[9];
    parameters.m_[4] = 1.0;
    parameters.m_[5] = 1.0;

    parameters.e_.fill(0.0);
    parameters.e_[5] = 1.0;

    parameters.new_function_evaluation_.fill(true);

    parameters.estimator_of_local_order_ = 4.0;

    parameters.number_of_grid_cells_ = number_of_grid_cells;
    parameters.reorder_state_ = reorder_state;

    return parameters;
  }

  //
  // RosenbrockSolver
  //
  template<template<class> class MatrixPolicy, template<class> class SparseMatrixPolicy, class LinearSolverPolicy>
  inline void RosenbrockSolver<MatrixPolicy, SparseMatrixPolicy, LinearSolverPolicy>::SolverStats::Reset()
  {
    function_calls = 0;
    jacobian_updates = 0;
    number_of_steps = 0;
    accepted = 0;
    rejected = 0;
    decompositions = 0;
    solves = 0;
    singular = 0;
    total_forcing_time = std::chrono::nanoseconds::zero();
    total_jacobian_time = std::chrono::nanoseconds::zero();
    total_linear_factor_time = std::chrono::nanoseconds::zero();
    total_linear_solve_time = std::chrono::nanoseconds::zero();
  }

  inline std::string StateToString(const SolverState& state)
  {
    switch (state)
    {
      case SolverState::NotYetCalled: return "Not Yet Called";
      case SolverState::Running: return "Running";
      case SolverState::Converged: return "Converged";
      case SolverState::ConvergenceExceededMaxSteps: return "Convergence Exceeded Max Steps";
      case SolverState::StepSizeTooSmall: return "Step Size Too Small";
      case SolverState::RepeatedlySingularMatrix: return "Repeatedly Singular Matrix";
      case SolverState::NaNDetected: return "NaNDetected";
      default: return "Unknown";
    }
    return "";
  }

  template<template<class> class MatrixPolicy, template<class> class SparseMatrixPolicy, class LinearSolverPolicy>
  inline RosenbrockSolver<MatrixPolicy, SparseMatrixPolicy, LinearSolverPolicy>::RosenbrockSolver()
      : system_(),
        processes_(),
        parameters_(RosenbrockSolverParameters::three_stage_rosenbrock_parameters()),
        state_reordering_(),
        process_set_(),
        stats_(),
        jacobian_(),
        linear_solver_(),
        jacobian_diagonal_elements_(),
        N_(system_.StateSize() * parameters_.number_of_grid_cells_)
  {
  }

  template<template<class> class MatrixPolicy, template<class> class SparseMatrixPolicy, class LinearSolverPolicy>
  inline RosenbrockSolver<MatrixPolicy, SparseMatrixPolicy, LinearSolverPolicy>::RosenbrockSolver(
      const System& system,
      const std::vector<Process>& processes,
      const RosenbrockSolverParameters& parameters)
      : RosenbrockSolver(
            system,
            processes,
            parameters,
            [](const SparseMatrixPolicy<double>& matrix, double initial_value) -> LinearSolverPolicy {
              return LinearSolverPolicy{ matrix, initial_value };
            })
  {
  }

  template<template<class> class MatrixPolicy, template<class> class SparseMatrixPolicy, class LinearSolverPolicy>
  inline RosenbrockSolver<MatrixPolicy, SparseMatrixPolicy, LinearSolverPolicy>::RosenbrockSolver(
      const System& system,
      const std::vector<Process>& processes,
      const RosenbrockSolverParameters& parameters,
      const std::function<LinearSolverPolicy(const SparseMatrixPolicy<double>, double)> create_linear_solver)
      : system_(system),
        processes_(processes),
        parameters_(parameters),
        state_reordering_(),
        process_set_(),
        stats_(),
        jacobian_(),
        linear_solver_(),
        jacobian_diagonal_elements_(),
        N_(system_.StateSize() * parameters_.number_of_grid_cells_)
  {
    // generate a state-vector reordering function to reduce fill-in in linear solver
    if (parameters_.reorder_state_)
    {
      // get unsorted Jacobian non-zero elements
      auto unsorted_process_set = ProcessSet(processes, GetState());
      auto unsorted_jac_elements = unsorted_process_set.NonZeroJacobianElements();
      MatrixPolicy<int> unsorted_jac_non_zeros(system_.StateSize(), system_.StateSize(), 0);
      for (auto& elem : unsorted_jac_elements)
        unsorted_jac_non_zeros[elem.first][elem.second] = 1;
      auto reorder_map = DiagonalMarkowitzReorder<MatrixPolicy>(unsorted_jac_non_zeros);
      state_reordering_ = [=](const std::vector<std::string>& variables, const std::size_t i)
      { return variables[reorder_map[i]]; };
    }
    process_set_ = ProcessSet(processes, GetState());
    auto builder =
        SparseMatrixPolicy<double>::create(system_.StateSize()).number_of_blocks(parameters_.number_of_grid_cells_);
    auto jac_elements = process_set_.NonZeroJacobianElements();
    for (auto& elem : jac_elements)
      builder = builder.with_element(elem.first, elem.second);
    // Always include diagonal elements
    for (std::size_t i = 0; i < system_.StateSize(); ++i)
      builder = builder.with_element(i, i);

    jacobian_ = builder;
    linear_solver_ = std::move(create_linear_solver(jacobian_, 1.0e-30));
    process_set_.SetJacobianFlatIds(jacobian_);
    for (std::size_t i = 0; i < jacobian_[0].size(); ++i)
      jacobian_diagonal_elements_.push_back(jacobian_.VectorIndex(0, i, i));
  }

  template<template<class> class MatrixPolicy, template<class> class SparseMatrixPolicy, class LinearSolverPolicy>
  inline State<MatrixPolicy> RosenbrockSolver<MatrixPolicy, SparseMatrixPolicy, LinearSolverPolicy>::GetState() const
  {
    std::vector<std::string> param_labels{};
    for (const auto& process : processes_)
      if (process.rate_constant_)
        for (auto& label : process.rate_constant_->CustomParameters())
          param_labels.push_back(label);
    return State<MatrixPolicy>{ micm::StateParameters{ .state_variable_names_ = system_.UniqueNames(state_reordering_),
                                                       .custom_rate_parameter_labels_ = param_labels,
                                                       .number_of_grid_cells_ = parameters_.number_of_grid_cells_,
                                                       .number_of_rate_constants_ = processes_.size() } };
  }

<<<<<<< HEAD
  template<template<class> class MatrixPolicy, template<class> class SparseMatrixPolicy, class LinearSolverPolicy>
  inline typename RosenbrockSolver<MatrixPolicy, SparseMatrixPolicy, LinearSolverPolicy>::SolverResult
  RosenbrockSolver<MatrixPolicy, SparseMatrixPolicy, LinearSolverPolicy>::Solve(
      double time_step,
      State<MatrixPolicy>& state) noexcept
=======
  template<template<class> class MatrixPolicy, template<class> class SparseMatrixPolicy>
  template<bool time_it>
  inline typename RosenbrockSolver<MatrixPolicy, SparseMatrixPolicy>::SolverResult
  RosenbrockSolver<MatrixPolicy, SparseMatrixPolicy>::Solve(double time_step, State<MatrixPolicy>& state) noexcept
>>>>>>> 63ace0fd
  {
    typename RosenbrockSolver<MatrixPolicy, SparseMatrixPolicy, LinearSolverPolicy>::SolverResult result{};
    result.state_ = SolverState::Running;
    MatrixPolicy<double> Y(state.variables_);
    MatrixPolicy<double> Ynew(Y.size(), Y[0].size(), 0.0);
    MatrixPolicy<double> initial_forcing(Y.size(), Y[0].size(), 0.0);
    MatrixPolicy<double> forcing(Y.size(), Y[0].size(), 0.0);
    MatrixPolicy<double> temp(Y.size(), Y[0].size(), 0.0);
    std::vector<MatrixPolicy<double>> K{};

    parameters_.h_max_ = time_step;
    parameters_.h_start_ = std::max(parameters_.h_min_, delta_min_);

    stats_.Reset();
    UpdateState(state);

    for (std::size_t i = 0; i < parameters_.stages_; ++i)
      K.push_back(MatrixPolicy<double>(Y.size(), Y[0].size(), 0.0));

    double present_time = 0.0;
    double H =
        std::min(std::max(std::abs(parameters_.h_min_), std::abs(parameters_.h_start_)), std::abs(parameters_.h_max_));

    if (std::abs(H) <= 10 * parameters_.round_off_)
      H = delta_min_;

    bool reject_last_h = false;
    bool reject_more_h = false;

    while ((present_time - time_step + parameters_.round_off_) <= 0 && (result.state_ == SolverState::Running))
    {
      if (stats_.number_of_steps > parameters_.max_number_of_steps_)
      {
        result.state_ = SolverState::ConvergenceExceededMaxSteps;
        break;
      }

      if (((present_time + 0.1 * H) == present_time) || (H <= parameters_.round_off_))
      {
        result.state_ = SolverState::StepSizeTooSmall;
        break;
      }

      //  Limit H if necessary to avoid going beyond the specified chemistry time step
      H = std::min(H, std::abs(time_step - present_time));

      // compute the forcing at the beginning of the current time
      TIMED_METHOD(stats_.total_forcing_time, time_it, CalculateForcing, state.rate_constants_, Y, initial_forcing);

      // compute the jacobian at the beginning of the current time
      TIMED_METHOD(stats_.total_jacobian_time, time_it, CalculateJacobian, state.rate_constants_, Y, jacobian_);

      bool accepted = false;
      //  Repeat step calculation until current step accepted
      while (!accepted)
      {
        bool is_singular{ false };
        // Form and factor the rosenbrock ode jacobian
        TIMED_METHOD(stats_.total_linear_factor_time, time_it, LinearFactor, H, parameters_.gamma_[0], is_singular, Y);
        if (is_singular)
        {
          result.state_ = SolverState::RepeatedlySingularMatrix;
          break;
        }

        // Compute the stages
        for (uint64_t stage = 0; stage < parameters_.stages_; ++stage)
        {
          double stage_combinations = ((stage + 1) - 1) * ((stage + 1) - 2) / 2;
          if (stage == 0)
          {
            forcing = initial_forcing;
          }
          else
          {
            if (parameters_.new_function_evaluation_[stage])
            {
              Ynew.AsVector().assign(Y.AsVector().begin(), Y.AsVector().end());
              for (uint64_t j = 0; j < stage; ++j)
              {
                auto a = parameters_.a_[stage_combinations + j];
                Ynew.ForEach([&](double& iYnew, double& iKj) { iYnew += a * iKj; }, K[j]);
              }
              TIMED_METHOD(stats_.total_forcing_time, time_it, CalculateForcing, state.rate_constants_, Ynew, forcing);
            }
          }
          K[stage].AsVector().assign(forcing.AsVector().begin(), forcing.AsVector().end());
          for (uint64_t j = 0; j < stage; ++j)
          {
            auto HC = parameters_.c_[stage_combinations + j] / H;
            K[stage].ForEach([&](double& iKstage, double& iKj) { iKstage += HC * iKj; }, K[j]);
          }
          temp.AsVector().assign(K[stage].AsVector().begin(), K[stage].AsVector().end());
          TIMED_METHOD(stats_.total_linear_solve_time, time_it, linear_solver_.template Solve<MatrixPolicy>, temp, K[stage]);
          stats_.solves += 1;
        }

        // Compute the new solution
        Ynew.AsVector().assign(Y.AsVector().begin(), Y.AsVector().end());
        for (uint64_t stage = 0; stage < parameters_.stages_; ++stage)
          Ynew.ForEach([&](double& iYnew, double& iKstage) { iYnew += parameters_.m_[stage] * iKstage; }, K[stage]);

        // Compute the error estimation
        MatrixPolicy<double> Yerror(Y.size(), Y[0].size(), 0);
        for (uint64_t stage = 0; stage < parameters_.stages_; ++stage)
          Yerror.ForEach([&](double& iYerror, double& iKstage) { iYerror += parameters_.e_[stage] * iKstage; }, K[stage]);

        auto error = NormalizedError(Y, Ynew, Yerror);

        // New step size is bounded by FacMin <= Hnew/H <= FacMax
        double fac = std::min(
            parameters_.factor_max_,
            std::max(
                parameters_.factor_min_,
                parameters_.safety_factor_ / std::pow(error, 1 / parameters_.estimator_of_local_order_)));
        double Hnew = H * fac;

        stats_.number_of_steps += 1;

        // Check the error magnitude and adjust step size
        if (std::isnan(error))
        {
          Y.AsVector().assign(Ynew.AsVector().begin(), Ynew.AsVector().end());
          result.state_ = SolverState::NaNDetected;
          break;
        }
        else if ((error < 1) || (H < parameters_.h_min_))
        {
          stats_.accepted += 1;
          present_time = present_time + H;
          Y.AsVector().assign(Ynew.AsVector().begin(), Ynew.AsVector().end());
          Hnew = std::max(parameters_.h_min_, std::min(Hnew, parameters_.h_max_));
          if (reject_last_h)
          {
            // No step size increase after a rejected step
            Hnew = std::min(Hnew, H);
          }
          reject_last_h = false;
          reject_more_h = false;
          H = Hnew;
          accepted = true;
        }
        else
        {
          // Reject step
          if (reject_more_h)
          {
            Hnew = H * parameters_.rejection_factor_decrease_;
          }
          reject_more_h = reject_last_h;
          reject_last_h = true;
          H = Hnew;
          if (stats_.accepted >= 1)
          {
            stats_.rejected += 1;
          }
        }
      }
    }

    if (result.state_ == SolverState::Running)
    {
      result.state_ = SolverState::Converged;
    }

    result.final_time_ = present_time;
    result.stats_ = stats_;
    result.result_ = Y;
    return result;
  }

  template<template<class> class MatrixPolicy, template<class> class SparseMatrixPolicy, class LinearSolverPolicy>
  inline void RosenbrockSolver<MatrixPolicy, SparseMatrixPolicy, LinearSolverPolicy>::CalculateForcing(
      const MatrixPolicy<double>& rate_constants,
      const MatrixPolicy<double>& number_densities,
      MatrixPolicy<double>& forcing)
  {
    std::fill(forcing.AsVector().begin(), forcing.AsVector().end(), 0.0);
    process_set_.AddForcingTerms<MatrixPolicy>(rate_constants, number_densities, forcing);
    stats_.function_calls += 1;
  }

  template<template<class> class MatrixPolicy, template<class> class SparseMatrixPolicy, class LinearSolverPolicy>
  inline void RosenbrockSolver<MatrixPolicy, SparseMatrixPolicy, LinearSolverPolicy>::AlphaMinusJacobian(
      SparseMatrixPolicy<double>& jacobian,
      const double& alpha) const
    requires(!VectorizableSparse<SparseMatrixPolicy<double>>)
  {
    for (auto& elem : jacobian.AsVector())
      elem = -elem;
    for (std::size_t i_block = 0; i_block < jacobian.size(); ++i_block)
    {
      auto jacobian_vector = std::next(jacobian.AsVector().begin(), i_block * jacobian.FlatBlockSize());
      for (const auto& i_elem : jacobian_diagonal_elements_)
        jacobian_vector[i_elem] += alpha;
    }
  }

  template<template<class> class MatrixPolicy, template<class> class SparseMatrixPolicy, class LinearSolverPolicy>
  inline void RosenbrockSolver<MatrixPolicy, SparseMatrixPolicy, LinearSolverPolicy>::AlphaMinusJacobian(
      SparseMatrixPolicy<double>& jacobian,
      const double& alpha) const
    requires(VectorizableSparse<SparseMatrixPolicy<double>>)
  {
    const std::size_t n_cells = jacobian.GroupVectorSize();
    for (auto& elem : jacobian.AsVector())
      elem = -elem;
    for (std::size_t i_group = 0; i_group < jacobian.NumberOfGroups(jacobian.size()); ++i_group)
    {
      auto jacobian_vector = std::next(jacobian.AsVector().begin(), i_group * jacobian.GroupSize(jacobian.FlatBlockSize()));
      for (const auto& i_elem : jacobian_diagonal_elements_)
        for (std::size_t i_cell = 0; i_cell < n_cells; ++i_cell)
          jacobian_vector[i_elem + i_cell] += alpha;
    }
  }

  template<template<class> class MatrixPolicy, template<class> class SparseMatrixPolicy, class LinearSolverPolicy>
  inline void RosenbrockSolver<MatrixPolicy, SparseMatrixPolicy, LinearSolverPolicy>::CalculateJacobian(
      const MatrixPolicy<double>& rate_constants,
      const MatrixPolicy<double>& number_densities,
      SparseMatrixPolicy<double>& jacobian)
  {
    std::fill(jacobian.AsVector().begin(), jacobian.AsVector().end(), 0.0);
    process_set_.AddJacobianTerms<MatrixPolicy, SparseMatrixPolicy>(rate_constants, number_densities, jacobian);
    stats_.jacobian_updates += 1;
  }

  template<template<class> class MatrixPolicy, template<class> class SparseMatrixPolicy, class LinearSolverPolicy>
  inline void RosenbrockSolver<MatrixPolicy, SparseMatrixPolicy, LinearSolverPolicy>::UpdateState(State<MatrixPolicy>& state)
  {
    Process::UpdateState(processes_, state);
  }

  template<template<class> class MatrixPolicy, template<class> class SparseMatrixPolicy, class LinearSolverPolicy>
  inline void RosenbrockSolver<MatrixPolicy, SparseMatrixPolicy, LinearSolverPolicy>::LinearFactor(
      double& H,
      const double gamma,
      bool& singular,
      const MatrixPolicy<double>& number_densities)
  {
    // TODO: invesitage this function. The fortran equivalent appears to have a bug.
    // From my understanding the fortran do loop would only ever do one iteration and is equivalent to what's below
    SparseMatrixPolicy<double> jacobian = jacobian_;
    uint64_t n_consecutive = 0;
    singular = true;
    while (true)
    {
      double alpha = 1 / (H * gamma);
      AlphaMinusJacobian(jacobian, alpha);
      linear_solver_.Factor(jacobian);
      singular = false;  // TODO This should be evaluated in some way
      stats_.decompositions += 1;
      if (!singular)
        break;
      stats_.singular += 1;
      if (++n_consecutive > 5)
        break;
      H /= 2;
    }
  }

  template<template<class> class MatrixPolicy, template<class> class SparseMatrixPolicy, class LinearSolverPolicy>
  inline double RosenbrockSolver<MatrixPolicy, SparseMatrixPolicy, LinearSolverPolicy>::NormalizedError(
      const MatrixPolicy<double>& Y,
      const MatrixPolicy<double>& Ynew,
      const MatrixPolicy<double>& errors)
  {
    // Solving Ordinary Differential Equations II, page 123
    // https://link-springer-com.cuucar.idm.oclc.org/book/10.1007/978-3-642-05221-7

    auto _y = Y.AsVector();
    auto _ynew = Ynew.AsVector();
    auto _errors = errors.AsVector();

    double error = 0;

    for (size_t i = 0; i < N_; ++i)
    {
      double ymax = std::max(std::abs(_y[i]), std::abs(_ynew[i]));
      double scale = parameters_.absolute_tolerance_ + parameters_.relative_tolerance_ * ymax;
      error += std::pow(_errors[i] / scale, 2);
    }

    double error_min_ = 1.0e-10;
    return std::max(std::sqrt(error / N_), error_min_);
  }

}  // namespace micm<|MERGE_RESOLUTION|>--- conflicted
+++ resolved
@@ -502,18 +502,12 @@
                                                        .number_of_rate_constants_ = processes_.size() } };
   }
 
-<<<<<<< HEAD
-  template<template<class> class MatrixPolicy, template<class> class SparseMatrixPolicy, class LinearSolverPolicy>
+  template<template<class> class MatrixPolicy, template<class> class SparseMatrixPolicy, class LinearSolverPolicy>
+  template<bool time_it>
   inline typename RosenbrockSolver<MatrixPolicy, SparseMatrixPolicy, LinearSolverPolicy>::SolverResult
   RosenbrockSolver<MatrixPolicy, SparseMatrixPolicy, LinearSolverPolicy>::Solve(
       double time_step,
       State<MatrixPolicy>& state) noexcept
-=======
-  template<template<class> class MatrixPolicy, template<class> class SparseMatrixPolicy>
-  template<bool time_it>
-  inline typename RosenbrockSolver<MatrixPolicy, SparseMatrixPolicy>::SolverResult
-  RosenbrockSolver<MatrixPolicy, SparseMatrixPolicy>::Solve(double time_step, State<MatrixPolicy>& state) noexcept
->>>>>>> 63ace0fd
   {
     typename RosenbrockSolver<MatrixPolicy, SparseMatrixPolicy, LinearSolverPolicy>::SolverResult result{};
     result.state_ = SolverState::Running;
