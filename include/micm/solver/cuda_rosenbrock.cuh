// Copyright (C) 2023-2024 National Center for Atmospheric Research
// SPDX-License-Identifier: Apache-2.0
#pragma once
#include <micm/solver/rosenbrock_solver_parameters.hpp>
#include <micm/util/cuda_param.hpp>

#include "cublas_v2.h"

namespace micm
{
  namespace cuda
  {
    /// This is the function that will copy the constant data
    ///   members of class "CudaRosenbrockSolverParam" to the device
    ///   and allocate device memory for temporary variables;
    CudaRosenbrockSolverParam CopyConstData(CudaRosenbrockSolverParam& hoststruct);

    /// This is the function that will delete the constant data
    ///   members of class "CudaRosenbrockSolverParam" on the device
    void FreeConstData(CudaRosenbrockSolverParam& devstruct);

    /// @brief Compute alpha - J[i] for each element i at the diagnoal of Jacobian matrix
    /// @param jacobian_param Dimensions and device data pointers for the Jacobian
    /// @param alpha scalar variable
    /// @param devstruct device struct including the locations of diagonal elements of the Jacobian matrix
    /// @return
    void AlphaMinusJacobianDriver(
        CudaMatrixParam& jacobian_param,
        const double& alpha,
        const CudaRosenbrockSolverParam& devstruct);

<<<<<<< HEAD
      /// @brief Computes the scaled norm of the matrix errors on the GPU; assume all the data are GPU resident already
      /// @param y_old_param matrix on the device
      /// @param y_new_param matrix on the device
      /// @param errors_param pre-computed error matrix from Rosenbrock solver
      /// @param ros_param struct of Rosenbrock solver parameters
      /// @param handle cublas handle
      /// @return the scaled norm of the matrix errors
      double NormalizedErrorDriver(const CudaMatrixParam& y_old_param,
                                   const CudaMatrixParam& y_new_param,
                                   const CudaMatrixParam& errors_param,
                                   const RosenbrockSolverParameters& ros_param,
                                   cublasHandle_t handle,
                                   CudaRosenbrockSolverParam devstruct);
    }//end cuda
}//end micm
=======
    /// @brief Computes the scaled norm of the matrix errors on the GPU; assume all the data are GPU resident already
    /// @param y_old_param matrix on the device
    /// @param y_new_param matrix on the device
    /// @param errors_param pre-computed error matrix from Rosenbrock solver
    /// @param ros_param struct of Rosenbrock solver parameters
    /// @param handle cublas handle
    /// @return the scaled norm of the matrix errors
    double NormalizedErrorDriver(
        const CudaMatrixParam& y_old_param,
        const CudaMatrixParam& y_new_param,
        const CudaMatrixParam& errors_param,
        const RosenbrockSolverParameters& ros_param,
        cublasHandle_t handle,
        CudaRosenbrockSolverParam devstruct);
  }  // namespace cuda
}  // namespace micm
>>>>>>> d73f0523
<|MERGE_RESOLUTION|>--- conflicted
+++ resolved
@@ -29,23 +29,6 @@
         const double& alpha,
         const CudaRosenbrockSolverParam& devstruct);
 
-<<<<<<< HEAD
-      /// @brief Computes the scaled norm of the matrix errors on the GPU; assume all the data are GPU resident already
-      /// @param y_old_param matrix on the device
-      /// @param y_new_param matrix on the device
-      /// @param errors_param pre-computed error matrix from Rosenbrock solver
-      /// @param ros_param struct of Rosenbrock solver parameters
-      /// @param handle cublas handle
-      /// @return the scaled norm of the matrix errors
-      double NormalizedErrorDriver(const CudaMatrixParam& y_old_param,
-                                   const CudaMatrixParam& y_new_param,
-                                   const CudaMatrixParam& errors_param,
-                                   const RosenbrockSolverParameters& ros_param,
-                                   cublasHandle_t handle,
-                                   CudaRosenbrockSolverParam devstruct);
-    }//end cuda
-}//end micm
-=======
     /// @brief Computes the scaled norm of the matrix errors on the GPU; assume all the data are GPU resident already
     /// @param y_old_param matrix on the device
     /// @param y_new_param matrix on the device
@@ -61,5 +44,4 @@
         cublasHandle_t handle,
         CudaRosenbrockSolverParam devstruct);
   }  // namespace cuda
-}  // namespace micm
->>>>>>> d73f0523
+}  // namespace micm