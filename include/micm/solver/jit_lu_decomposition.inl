--- conflicted
+++ resolved
@@ -62,13 +62,8 @@
     JitFunction func = JitFunction::Create(compiler_)
                            .SetName(function_name)
                            .SetArguments({ { "A matrix", JitType::DoublePtr },
-<<<<<<< HEAD
-                                        { "lower matrix", JitType::DoublePtr },
-                                        { "upper matrix", JitType::DoublePtr } })
-=======
                                            { "lower matrix", JitType::DoublePtr },
                                            { "upper matrix", JitType::DoublePtr } })
->>>>>>> d123e9c2
                            .SetReturnType(JitType::Void);
     llvm::Type *double_type = func.GetType(JitType::Double);
     llvm::Value *zero = llvm::ConstantInt::get(*(func.context_), llvm::APInt(64, 0));
