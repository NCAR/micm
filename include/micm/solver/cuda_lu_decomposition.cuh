/* Copyright (C) 2023-2024 National Center for Atmospheric Research
 *
 * SPDX-License-Identifier: Apache-2.0
 */
#pragma once

<<<<<<< HEAD
#include <chrono>

=======
>>>>>>> 205029cc
#include <micm/util/cuda_param.hpp>

namespace micm
{
  namespace cuda
  {
    /// This is the host function that will call the CUDA kernel
    ///   to perform LU decomposition on the device
    void DecomposeKernelDriver(
        const CudaMatrixParam& A_param,
        CudaMatrixParam& L_param,
        CudaMatrixParam& U_param,
        const LuDecomposeParam& devstruct);

    /// This is the function that will copy the constant data
    ///   members of class "CudaLuDecomposition" to the device;
    LuDecomposeParam CopyConstData(LuDecomposeParam& hoststruct);

    /// This is the function that will delete the constant data
    ///   members of class "CudaLuDecomposition" on the device
    void FreeConstData(LuDecomposeParam& devstruct);

  }  // end of namespace cuda
}  // end of namespace micm<|MERGE_RESOLUTION|>--- conflicted
+++ resolved
@@ -4,11 +4,6 @@
  */
 #pragma once
 
-<<<<<<< HEAD
-#include <chrono>
-
-=======
->>>>>>> 205029cc
 #include <micm/util/cuda_param.hpp>
 
 namespace micm
