// Copyright (C) 2023 National Center for Atmospheric Research
// SPDX-License-Identifier: Apache-2.0

#pragma once

#include <micm/jit/jit_compiler.hpp>
#include <micm/jit/jit_function.hpp>
#include <micm/solver/jit_lu_decomposition.hpp>
#include <micm/solver/linear_solver.hpp>
#include <micm/util/sparse_matrix.hpp>
#include <micm/util/sparse_matrix_vector_ordering.hpp>

namespace micm
{

  /// @brief A general-use block-diagonal sparse-matrix linear solver with JIT-compiled optimizations
  ///
  /// See LinearSolver class description for algorithm details
  /// The template parameter is the number of blocks (i.e. grid cells) in the block-diagonal matrix
  template<std::size_t L, template<class> class SparseMatrixPolicy, class LuDecompositionPolicy = JitLuDecomposition<L>>
  class JitLinearSolver : public LinearSolver<double, SparseMatrixPolicy, LuDecompositionPolicy>
  {
    std::shared_ptr<JitCompiler> compiler_;
    llvm::orc::ResourceTrackerSP solve_function_resource_tracker_;
    void (*solve_function_)(const double*, double*, const double*, const double*);

   public:
    JitLinearSolver(){};

    JitLinearSolver(const JitLinearSolver&) = delete;
    JitLinearSolver& operator=(const JitLinearSolver&) = delete;
    JitLinearSolver(JitLinearSolver&&);
    JitLinearSolver& operator=(JitLinearSolver&&);

    /// @brief Create a JITed linear solver for a given sparse matrix structure
    /// @param compiler JIT compiler
    /// @param matrix Block-diagonal sparse matrix to create solver for
    /// @param initial_value Initial value for decomposed triangular matrix elements
    JitLinearSolver(
        std::shared_ptr<JitCompiler> compiler,
        const SparseMatrix<double, SparseMatrixVectorOrdering<L>>& matrix,
        double initial_value);

    ~JitLinearSolver();

    /// @brief Decompose the matrix into upper and lower triangular matrices and general JIT functions
<<<<<<< HEAD
    void Factor(
        SparseMatrix<double, SparseMatrixVectorOrdering<L>>& matrix,
        SparseMatrix<double, SparseMatrixVectorOrdering<L>>& lower_matrix,
        SparseMatrix<double, SparseMatrixVectorOrdering<L>>& upper_matrix);
=======
    /// @param matrix Matrix that will be factored into lower and upper triangular matrices
    /// @param is_singular Flag that will be set to true if matrix is singular; false otherwise
    void Factor(SparseMatrix<double, SparseMatrixVectorOrdering<L>>& matrix, bool& is_singular);

    /// @brief Decompose the matrix into upper and lower triangular matrices and general JIT functions
    /// @param matrix Matrix that will be factored into lower and upper triangular matrices
    void Factor(SparseMatrix<double, SparseMatrixVectorOrdering<L>>& matrix);
>>>>>>> 713afafa

    /// @brief Solve for x in Ax = b
    template<template<class> class MatrixPolicy>
    void Solve(
        const MatrixPolicy<double>& b,
        MatrixPolicy<double>& x,
        SparseMatrixPolicy<double>& lower_matrix,
        SparseMatrixPolicy<double>& upper_matrix);

   private:
    /// @brief Generates the JIT-ed Solve function
    void GenerateSolveFunction();
  };

}  // namespace micm

#include "jit_linear_solver.inl"<|MERGE_RESOLUTION|>--- conflicted
+++ resolved
@@ -44,20 +44,20 @@
     ~JitLinearSolver();
 
     /// @brief Decompose the matrix into upper and lower triangular matrices and general JIT functions
-<<<<<<< HEAD
+    /// @param matrix Matrix that will be factored into lower and upper triangular matrices
+    /// @param is_singular Flag that will be set to true if matrix is singular; false otherwise
+    void Factor(
+        SparseMatrix<double, SparseMatrixVectorOrdering<L>>& matrix,
+        SparseMatrix<double, SparseMatrixVectorOrdering<L>>& lower_matrix,
+        SparseMatrix<double, SparseMatrixVectorOrdering<L>>& upper_matrix,
+        bool& is_singular);
+
+    /// @brief Decompose the matrix into upper and lower triangular matrices and general JIT functions
+    /// @param matrix Matrix that will be factored into lower and upper triangular matrices
     void Factor(
         SparseMatrix<double, SparseMatrixVectorOrdering<L>>& matrix,
         SparseMatrix<double, SparseMatrixVectorOrdering<L>>& lower_matrix,
         SparseMatrix<double, SparseMatrixVectorOrdering<L>>& upper_matrix);
-=======
-    /// @param matrix Matrix that will be factored into lower and upper triangular matrices
-    /// @param is_singular Flag that will be set to true if matrix is singular; false otherwise
-    void Factor(SparseMatrix<double, SparseMatrixVectorOrdering<L>>& matrix, bool& is_singular);
-
-    /// @brief Decompose the matrix into upper and lower triangular matrices and general JIT functions
-    /// @param matrix Matrix that will be factored into lower and upper triangular matrices
-    void Factor(SparseMatrix<double, SparseMatrixVectorOrdering<L>>& matrix);
->>>>>>> 713afafa
 
     /// @brief Solve for x in Ax = b
     template<template<class> class MatrixPolicy>
