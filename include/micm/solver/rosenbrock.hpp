--- conflicted
+++ resolved
@@ -80,7 +80,7 @@
     double relative_tolerance_{ 1e-4 };
 
     size_t number_of_grid_cells_{ 1 };  // Number of grid cells to solve simultaneously
-<<<<<<< HEAD
+    bool reorder_state_{ true };       // Reorder state during solver construction to minimize LU fill-in
 
     void print() const
     {
@@ -129,21 +129,18 @@
         std::cout << "number_of_grid_cells_: " << number_of_grid_cells_ << std::endl;
     }
 
-    static RosenbrockSolverParameters two_stage_rosenbrock_parameters(size_t number_of_grid_cells = 1);
-    static RosenbrockSolverParameters three_stage_rosenbrock_parameters(size_t number_of_grid_cells = 1);
-    static RosenbrockSolverParameters four_stage_rosenbrock_parameters(size_t number_of_grid_cells = 1);
-
-    static RosenbrockSolverParameters four_stage_differential_algebraic_rosenbrock_parameters(size_t number_of_grid_cells = 1);
-    static RosenbrockSolverParameters six_stage_differential_algebraic_rosenbrock_parameters(size_t number_of_grid_cells = 1);
+    static RosenbrockSolverParameters two_stage_rosenbrock_parameters(size_t number_of_grid_cells = 1, bool reorder_state = true);
+    static RosenbrockSolverParameters three_stage_rosenbrock_parameters(size_t number_of_grid_cells = 1, bool reorder_state = true);
+    static RosenbrockSolverParameters four_stage_rosenbrock_parameters(size_t number_of_grid_cells = 1, bool reorder_state = true);
+
+    static RosenbrockSolverParameters four_stage_differential_algebraic_rosenbrock_parameters(size_t number_of_grid_cells = 1, bool reorder_state = true);
+    static RosenbrockSolverParameters six_stage_differential_algebraic_rosenbrock_parameters(size_t number_of_grid_cells = 1, bool reorder_state = true);
 
     private:
       RosenbrockSolverParameters() = default;
-=======
-    bool reorder_state_{ true };       // Reorder state during solver construction to minimize LU fill-in
->>>>>>> 019d977c
   };
 
-  RosenbrockSolverParameters RosenbrockSolverParameters::two_stage_rosenbrock_parameters(size_t number_of_grid_cells)
+  RosenbrockSolverParameters RosenbrockSolverParameters::two_stage_rosenbrock_parameters(size_t number_of_grid_cells, bool reorder_state)
   {
     // an L-stable method, 2 stages, order 2
 
@@ -180,11 +177,12 @@
     parameters.gamma_[1] = -g;
 
     parameters.number_of_grid_cells_ = number_of_grid_cells;
+    parameters.reorder_state_ = reorder_state;
 
     return parameters;
 }
 
-  RosenbrockSolverParameters RosenbrockSolverParameters::three_stage_rosenbrock_parameters(size_t number_of_grid_cells)
+  RosenbrockSolverParameters RosenbrockSolverParameters::three_stage_rosenbrock_parameters(size_t number_of_grid_cells, bool reorder_state)
   {
     // an L-stable method, 3 stages, order 3, 2 function evaluations
     //
@@ -233,11 +231,12 @@
     parameters.gamma_[2] = 0.21851380027664058511513169485832e+01;
 
     parameters.number_of_grid_cells_ = number_of_grid_cells;
+    parameters.reorder_state_ = reorder_state;
 
     return parameters;
   }
 
-  RosenbrockSolverParameters RosenbrockSolverParameters::four_stage_rosenbrock_parameters(size_t number_of_grid_cells)
+  RosenbrockSolverParameters RosenbrockSolverParameters::four_stage_rosenbrock_parameters(size_t number_of_grid_cells, bool reorder_state)
   {
     // L-STABLE ROSENBROCK METHOD OF ORDER 4, WITH 4 STAGES
     // L-STABLE EMBEDDED ROSENBROCK METHOD OF ORDER 3
@@ -299,11 +298,12 @@
     parameters.gamma_[3] = -0.1049021087100450;
 
     parameters.number_of_grid_cells_ = number_of_grid_cells;
+    parameters.reorder_state_ = reorder_state;
 
     return parameters;
   }
 
-  RosenbrockSolverParameters RosenbrockSolverParameters::four_stage_differential_algebraic_rosenbrock_parameters(size_t number_of_grid_cells)
+  RosenbrockSolverParameters RosenbrockSolverParameters::four_stage_differential_algebraic_rosenbrock_parameters(size_t number_of_grid_cells, bool reorder_state)
 {
   // A STIFFLY-STABLE METHOD, 4 stages, order 3
     RosenbrockSolverParameters parameters;
@@ -351,11 +351,12 @@
     parameters.gamma_[1] = 1.5;
 
     parameters.number_of_grid_cells_ = number_of_grid_cells;
+    parameters.reorder_state_ = reorder_state;
 
     return parameters;
 }
 
-  RosenbrockSolverParameters RosenbrockSolverParameters::six_stage_differential_algebraic_rosenbrock_parameters(size_t number_of_grid_cells){
+  RosenbrockSolverParameters RosenbrockSolverParameters::six_stage_differential_algebraic_rosenbrock_parameters(size_t number_of_grid_cells, bool reorder_state){
     // STIFFLY-STABLE ROSENBROCK METHOD OF ORDER 4, WITH 6 STAGES
     //
     // E. HAIRER AND G. WANNER, SOLVING ORDINARY DIFFERENTIAL
@@ -433,6 +434,7 @@
     parameters.estimator_of_local_order_ = 4.0;
 
     parameters.number_of_grid_cells_ = number_of_grid_cells;
+    parameters.reorder_state_ = reorder_state;
 
     return parameters;
   }
