/* Copyright (C) 2023 National Center for Atmospheric Research,
 *
 * SPDX-License-Identifier: Apache-2.0
 *
 * Much of this solver was formulated and implemented from this book:
 * Hairer, E., Wanner, G., 1996. Solving Ordinary Differential Equations II: Stiff and Differential-Algebraic Problems, 2nd
 * edition. ed. Springer, Berlin ; New York. The source code for many (all?) of the solvers in that book can be found here:
 * http://www.unige.ch/~hairer/software.html
 *
 * Some extensions to the rosenbrock solver formulated there were formulated in this paper
 * Sandu, A., Verwer, J.G., Blom, J.G., Spee, E.J., Carmichael, G.R., Potra, F.A., 1997. Benchmarking stiff ode solvers for
 * atmospheric chemistry problems II: Rosenbrock solvers. Atmospheric Environment 31, 3459–3472.
 * https://doi.org/10.1016/S1352-2310(97)83212-8
 *
 */
#pragma once

#include <algorithm>
#include <array>
#include <cassert>
#include <chrono>
#include <cmath>
#include <cstddef>
#include <functional>
#include <iostream>
#include <limits>
#include <micm/process/process.hpp>
#include <micm/process/process_set.hpp>
#include <micm/solver/linear_solver.hpp>
#include <micm/solver/state.hpp>
#include <micm/system/system.hpp>
#include <micm/util/matrix.hpp>
#include <micm/util/sparse_matrix.hpp>
#include <string>
#include <vector>

namespace micm
{

  /// @brief Rosenbrock solver parameters
  struct RosenbrockSolverParameters
  {
    size_t stages_{};
    size_t upper_limit_tolerance_{};
    size_t max_number_of_steps_{ 1000 };

    double round_off_{ std::numeric_limits<double>::epsilon() };  // Unit roundoff (1+round_off)>1
    double factor_min_{ 0.2 };                                    // solver step size minimum boundary
    double factor_max_{ 6 };                                      // solver step size maximum boundary
    double rejection_factor_decrease_{ 0.1 };                     // used to decrease the step after 2 successive rejections
    double safety_factor_{ 0.9 };                                 // safety factor in new step size computation

    double h_min_{ 0 };        // step size min
    double h_max_{ 0.5 };      // step size max
    double h_start_{ 0.005 };  // step size start

    // Does the stage i require a new function evaluation (ros_NewF(i)=TRUE)
    // or does it re-use the function evaluation from stage i-1 (ros_NewF(i)=FALSE)
    std::array<bool, 6>
        new_function_evaluation_{};  // which steps reuse the previous iterations evaluation or do a new evaluation

    double estimator_of_local_order_{};  // the minumum between the main and the embedded scheme orders plus one

    //  The coefficient matrices A and C are strictly lower triangular.
    //  The lower triangular (subdiagonal) elements are stored in row-wise order:
    //  A(2,1) = ros_A(1), A(3,1)=ros_A(2), A(3,2)=ros_A(3), etc.
    //  The general mapping formula is:
    //      A(i,j) = ros_A( (i-1)*(i-2)/2 + j )
    //      C(i,j) = ros_C( (i-1)*(i-2)/2 + j )
    std::array<double, 15> a_{};  // coefficient matrix a
    std::array<double, 15> c_{};  // coefficient matrix c
    std::array<double, 6> m_{};   // coefficients for new step evaluation
    std::array<double, 6> e_{};   // error estimation coefficients

    // Y_stage_i ~ Y( T + H*Alpha_i )
    std::array<double, 6> alpha_{};
    // Gamma_i = \sum_j  gamma_{i,j}
    std::array<double, 6> gamma_{};

    double absolute_tolerance_{ 1e-3 };
    double relative_tolerance_{ 1e-4 };

    size_t number_of_grid_cells_{ 1 };  // Number of grid cells to solve simultaneously
    bool reorder_state_{ true };        // Reorder state during solver construction to minimize LU fill-in

    // Print RosenbrockSolverParameters to console
    void print() const;

    /// @brief an L-stable method, 2 stages, order 2
    /// @param number_of_grid_cells
    /// @param reorder_state
    /// @return
    static RosenbrockSolverParameters two_stage_rosenbrock_parameters(
        size_t number_of_grid_cells = 1,
        bool reorder_state = true);
    /// @brief an L-stable method, 3 stages, order 3, 2 function evaluations
    /// @param number_of_grid_cells
    /// @param reorder_state
    /// @return
    static RosenbrockSolverParameters three_stage_rosenbrock_parameters(
        size_t number_of_grid_cells = 1,
        bool reorder_state = true);
    /// @brief L-stable rosenbrock method of order 4, with 4 stages
    /// @param number_of_grid_cells
    /// @param reorder_state
    /// @return
    static RosenbrockSolverParameters four_stage_rosenbrock_parameters(
        size_t number_of_grid_cells = 1,
        bool reorder_state = true);
    /// @brief A stiffly-stable method, 4 stages, order 3
    /// @param number_of_grid_cells
    /// @param reorder_state
    /// @return
    static RosenbrockSolverParameters four_stage_differential_algebraic_rosenbrock_parameters(
        size_t number_of_grid_cells = 1,
        bool reorder_state = true);
    /// @brief stiffly-stable rosenbrock method of order 4, with 6 stages
    /// @param number_of_grid_cells
    /// @param reorder_state
    /// @return
    static RosenbrockSolverParameters six_stage_differential_algebraic_rosenbrock_parameters(
        size_t number_of_grid_cells = 1,
        bool reorder_state = true);

   private:
    RosenbrockSolverParameters() = default;
  };

  /// @brief The final state the solver was in after the Solve function finishes
  enum class SolverState
  {
    /// @brief This is the initial value at the start of the Solve function
    NotYetCalled,
    /// @brief This is only used for control flow in the Solve function
    Running,
    /// @brief A successful integration will have this value
    Converged,
    /// @brief If the number of steps exceeds the maximum value on the solver parameter, this value will be returned
    ConvergenceExceededMaxSteps,
    /// @brief Very stiff systems will likely result in a step size that is not useable for the solver
    StepSizeTooSmall,
    /// @brief Matrices that are singular more than once will set this value. At present, this should never be returned
    RepeatedlySingularMatrix,
    /// @brief Mostly this value is returned by systems that tend toward chemical explosions
    NaNDetected
  };

  std::string StateToString(const SolverState& state);

  /// @brief An implementation of the Rosenbrock ODE solver
  ///
  /// The template parameter is the type of matrix to use
<<<<<<< HEAD
  template<
      template<class> class MatrixPolicy = Matrix,
      template<class> class SparseMatrixPolicy = SparseMatrix,
      class LinearSolverPolicy = LinearSolver<double, SparseMatrixPolicy>>
=======
  template<template<class> class MatrixPolicy = Matrix, template<class> class SparseMatrixPolicy = StandardSparseMatrix>
>>>>>>> 63ace0fd
  class RosenbrockSolver
  {
   public:
    struct SolverStats
    {
      /// @brief The number of forcing function calls
      uint64_t function_calls{};
      /// @brief The number of jacobian function calls
      uint64_t jacobian_updates{};
      /// @brief The total number of internal time steps taken
      uint64_t number_of_steps{};
      /// @brief The number of accepted integrations
      uint64_t accepted{};
      /// @brief The number of rejected integrations
      uint64_t rejected{};
      /// @brief The number of LU decompositions
      uint64_t decompositions{};
      /// @brief The number of linear solvers
      uint64_t solves{};
      /// @brief The number of times a singular matrix is detected. For now, this will always be zero as we assume the matrix is never singular
      uint64_t singular{};
      /// @brief The cumulative amount of time spent calculating the forcing function
      std::chrono::duration<double, std::nano> total_forcing_time{};
      /// @brief The cumulative amount of time spent calculating the jacobian
      std::chrono::duration<double, std::nano> total_jacobian_time{};
      /// @brief The cumulative amount of time spent calculating the linear factorization
      std::chrono::duration<double, std::nano> total_linear_factor_time{};
      /// @brief The cumulative amount of time spent calculating the linear solve
      std::chrono::duration<double, std::nano> total_linear_solve_time{};

      /// @brief Set all member variables to zero
      void Reset();
    };

    struct [[nodiscard]] SolverResult
    {
      /// @brief The new state computed by the solver
      MatrixPolicy<double> result_{};
      /// @brief The final state the solver was in
      SolverState state_ = SolverState::NotYetCalled;
      /// @brief A collection of runtime state for this call of the solver
      SolverStats stats_{};
      /// @brief The final time the solver iterated to
      double final_time_{};
    };

    System system_;
    std::vector<Process> processes_;
    RosenbrockSolverParameters parameters_;
    std::function<std::string(const std::vector<std::string>& variables, const std::size_t i)> state_reordering_;
    ProcessSet process_set_;
    SolverStats stats_;
    SparseMatrixPolicy<double> jacobian_;
    LinearSolverPolicy linear_solver_;
    std::vector<std::size_t> jacobian_diagonal_elements_;
    size_t N_{};

    static constexpr double delta_min_ = 1.0e-6;

    /// @brief Default constructor
    RosenbrockSolver();

    /// @brief Builds a Rosenbrock solver for the given system, processes, and solver parameters
    /// @param system The chemical system to create the solver for
    /// @param processes The collection of chemical processes that will be applied during solving
    /// @param parameters Rosenbrock algorithm parameters
    RosenbrockSolver(
        const System& system,
        const std::vector<Process>& processes,
        const RosenbrockSolverParameters& parameters);

    /// @brief Builds a Rosenbrock solver for the given system, processes, and solver parameters,
    ///        with a specific function provided to create the linear solver
    /// @param system The chemical system to create the solver for
    /// @param processes The collection of chemical processes that will be applied during solving
    /// @param parameters Rosenbrock algorithm parameters
    /// @param create_linear_solver Function that will be used to create a linear solver instance
    RosenbrockSolver(
        const System& system,
        const std::vector<Process>& processes,
        const RosenbrockSolverParameters& parameters,
        const std::function<LinearSolverPolicy(const SparseMatrixPolicy<double>, double)> create_linear_solver);

    virtual ~RosenbrockSolver() = default;

    /// @brief Returns a state object for use with the solver
    /// @return A object that can hold the full state of the chemical system
    State<MatrixPolicy> GetState() const;

    /// @brief Advances the given step over the specified time step
    /// @param time_step Time [s] to advance the state by
    /// @return A struct containing results and a status code
    template<bool time_it = false>
    SolverResult Solve(double time_step, State<MatrixPolicy>& state) noexcept;

    /// @brief Calculate a chemical forcing
    /// @param rate_constants List of rate constants for each needed species
    /// @param number_densities The number density of each species
    /// @param forcing Vector of forcings for the current conditions
    virtual void CalculateForcing(
        const MatrixPolicy<double>& rate_constants,
        const MatrixPolicy<double>& number_densities,
        MatrixPolicy<double>& forcing);

    /// @brief compute [alpha * I - dforce_dy]
    /// @param jacobian Jacobian matrix (dforce_dy)
    /// @param alpha
    void AlphaMinusJacobian(SparseMatrixPolicy<double>& jacobian, const double& alpha) const
      requires(!VectorizableSparse<SparseMatrixPolicy<double>>);
    void AlphaMinusJacobian(SparseMatrixPolicy<double>& jacobian, const double& alpha) const
      requires(VectorizableSparse<SparseMatrixPolicy<double>>);

    /// @brief Update the rate constants for the environment state
    /// @param state The current state of the chemical system
    void UpdateState(State<MatrixPolicy>& state);

    /// @brief Compute the derivative of the forcing w.r.t. each chemical, the jacobian
    /// @param rate_constants List of rate constants for each needed species
    /// @param number_densities The number density of each species
    /// @param jacobian The matrix of partial derivatives
    virtual void CalculateJacobian(
        const MatrixPolicy<double>& rate_constants,
        const MatrixPolicy<double>& number_densities,
        SparseMatrixPolicy<double>& jacobian);

    /// @brief Prepare the linear solver
    /// @param H time step (seconds)
    /// @param gamma time step factor for specific rosenbrock method
    /// @param singular indicates if the matrix is singular
    /// @param number_densities constituent concentration (molec/cm^3)
    /// @param rate_constants Rate constants for each process (molecule/cm3)^(n-1) s-1
    void LinearFactor(double& H, const double gamma, bool& singular, const MatrixPolicy<double>& number_densities);

   protected:
    /// @brief Computes the scaled norm of the vector errors
    /// @param Y the original vector
    /// @param Ynew the new vector
    /// @param errors The computed errors
    /// @return
    double
    NormalizedError(const MatrixPolicy<double>& y, const MatrixPolicy<double>& y_new, const MatrixPolicy<double>& errors);
  };

}  // namespace micm

#include "rosenbrock.inl"<|MERGE_RESOLUTION|>--- conflicted
+++ resolved
@@ -150,14 +150,10 @@
   /// @brief An implementation of the Rosenbrock ODE solver
   ///
   /// The template parameter is the type of matrix to use
-<<<<<<< HEAD
   template<
       template<class> class MatrixPolicy = Matrix,
       template<class> class SparseMatrixPolicy = SparseMatrix,
       class LinearSolverPolicy = LinearSolver<double, SparseMatrixPolicy>>
-=======
-  template<template<class> class MatrixPolicy = Matrix, template<class> class SparseMatrixPolicy = StandardSparseMatrix>
->>>>>>> 63ace0fd
   class RosenbrockSolver
   {
    public:
