--- conflicted
+++ resolved
@@ -314,14 +314,10 @@
     std::vector<MatrixPolicy<double>> K{};
 
     stats_.Reset();
-<<<<<<< HEAD
     UpdateState(state);
 
-    for(std::size_t i = 0; i < parameters_.stages_; ++i) K.push_back(MatrixPolicy<double>(Y.size(), Y[0].size(), 0.0));
-=======
     for (std::size_t i = 0; i < parameters_.stages_; ++i)
       K.push_back(MatrixPolicy<double>(Y.size(), Y[0].size(), 0.0));
->>>>>>> eba65ce5
 
     double present_time = 0.0;
     double H =
