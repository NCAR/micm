--- conflicted
+++ resolved
@@ -89,22 +89,11 @@
   void CudaLuDecomposition::Decompose(const SparseMatrixPolicy<T>& A, SparseMatrixPolicy<T>& L, SparseMatrixPolicy<T>& U)
   const
   {
-<<<<<<< HEAD
     auto L_param = L.AsDeviceParam();  // we need to update lower matrix so it can't be constant and must be an lvalue
     auto U_param = U.AsDeviceParam();  // we need to update upper matrix so it can't be constant and must be an lvalue
     micm::cuda::DecomposeKernelDriver(A.AsDeviceParam(), L_param, U_param, this->devstruct_);
   }
-=======
-    /// Once the CudaMatrix class is generated, we won't need the following lines any more;
-    CudaSparseMatrixParam sparseMatrix;
-    sparseMatrix.A_ = A.AsVector().data();
-    sparseMatrix.A_size_ = A.AsVector().size();
-    sparseMatrix.L_ = L.AsVector().data();
-    sparseMatrix.L_size_ = L.AsVector().size();
-    sparseMatrix.U_ = U.AsVector().data();
-    sparseMatrix.U_size_ = U.AsVector().size();
-    sparseMatrix.n_grids_ = A.Size();
->>>>>>> abf001c7
+
 
   template<typename T, template<class> class SparseMatrixPolicy>
   requires(!CudaSparseMatrices<SparseMatrixPolicy<T>>)
