// Copyright (C) 2023 National Center for Atmospheric Research,
//
// SPDX-License-Identifier: Apache-2.0
#pragma once

#include <chrono>
#include <micm/solver/cuda_lu_decomposition.cuh>
#include <micm/solver/lu_decomposition.hpp>
#include <micm/util/cuda_param.hpp>
#include <stdexcept>

namespace micm
{
  class CudaLuDecomposition : public LuDecomposition
  {
   public:
    CudaLuDecomposition(){};

<<<<<<< HEAD
#ifdef USE_CUDA
namespace micm{
    class CudaLuDecomposition: public LuDecomposition{
    public: 
    CudaLuDecomposition(){}; 

    template<typename T, typename OrderingPolicy>
    CudaLuDecomposition(const SparseMatrix<T, OrderingPolicy>& matrix): LuDecomposition(matrix){};    

=======
>>>>>>> 04172a8e
    template<typename T, template<class> typename SparseMatrixPolicy>
    requires VectorizableSparse<SparseMatrixPolicy<T>> std::chrono::nanoseconds
    Decompose(const SparseMatrixPolicy<T>& A, SparseMatrixPolicy<T>& L, SparseMatrixPolicy<T>& U)
    const;
  };

  template<typename T, template<class> class SparseMatrixPolicy>
  requires(VectorizableSparse<SparseMatrixPolicy<T>>) std::chrono::nanoseconds
      CudaLuDecomposition::Decompose(const SparseMatrixPolicy<T>& A, SparseMatrixPolicy<T>& L, SparseMatrixPolicy<T>& U)
  const
  {
    CudaSparseMatrixParam sparseMatrix;
    sparseMatrix.A_ = A.AsVector().data();
    sparseMatrix.A_size_ = A.AsVector().size();
    sparseMatrix.L_ = L.AsVector().data();
    sparseMatrix.L_size_ = L.AsVector().size();
    sparseMatrix.U_ = U.AsVector().data();
    sparseMatrix.U_size_ = U.AsVector().size();
    sparseMatrix.n_grids_ = A.size();

    CudaSolverParam solver;
    solver.do_aik_ = do_aik_.data();
    solver.do_aik_size_ = do_aik_.size();
    solver.aik_ = aik_.data();
    solver.aik_size_ = aik_.size();
    solver.do_aki_ = do_aki_.data();
    solver.do_aki_size_ = do_aki_.size();
    solver.aki_ = aki_.data();
    solver.aki_size_ = aki_.size();
    solver.uii_ = uii_.data();
    solver.uii_size_ = uii_.size();

<<<<<<< HEAD
    template<typename T, template<class> class SparseMatrixPolicy>
    requires(VectorizableSparse<SparseMatrixPolicy<T>>) 
    std::chrono::nanoseconds CudaLuDecomposition::Decompose(
        const SparseMatrixPolicy<T>& A, 
        SparseMatrixPolicy<T>& L, 
        SparseMatrixPolicy<T>& U) const
    {
        CudaSparseMatrixParam sparseMatrix; 
        sparseMatrix.A_ = A.AsVector().data(); 
        sparseMatrix.A_size_ = A.AsVector().size(); 
        sparseMatrix.L_ = L.AsVector().data(); 
        sparseMatrix.L_size_ = L.AsVector().size(); 
        sparseMatrix.U_ = U.AsVector().data(); 
        sparseMatrix.U_size_ = U.AsVector().size(); 
        sparseMatrix.n_grids_ = A.size();
        
        CudaSolverParam solver;    
        solver.do_aik_ = this->do_aik_.data(); 
        solver.do_aik_size_ = this->do_aik_.size(); 
        solver.aik_ = this->aik_.data(); 
        solver.aik_size_ = this->aik_.size(); 
        solver.do_aki_ = this->do_aki_.data(); 
        solver.do_aki_size_ = this->do_aki_.size(); 
        solver.aki_ = this->aki_.data(); 
        solver.aki_size_ = this->aki_.size(); 
        solver.uii_ = this->uii_.data(); 
        solver.uii_size_ = this->uii_.size(); 
        
        solver.niLU_ = this->niLU_.data(); 
        solver.niLU_size_ = this->niLU_.size(); 
        solver.uik_nkj_ = this->uik_nkj_.data(); 
        solver.uik_nkj_size_ = this->uik_nkj_.size(); 
        solver.lij_ujk_ = this->lij_ujk_.data(); 
        solver.lij_ujk_size_ = this->lij_ujk_.size(); 
        solver.lki_nkj_ = this->lki_nkj_.data(); 
        solver.lki_nkj_size_ = this->lki_nkj_.size(); 
        solver.lkj_uji_ =  this->lkj_uji_.data(); 
        solver.lkj_uji_size_ = this->lkj_uji_.size(); 
=======
    solver.niLU_ = niLU_.data();
    solver.niLU_size_ = niLU_.size();
    solver.uik_nkj_ = uik_nkj_.data();
    solver.uik_nkj_size_ = uik_nkj_.size();
    solver.lij_ujk_ = lij_ujk_.data();
    solver.lij_ujk_size_ = lij_ujk_.size();
    solver.lki_nkj_ = lki_nkj_.data();
    solver.lki_nkj_size_ = lki_nkj_.size();
    solver.lkj_uji_ = lkj_uji_.data();
    solver.lkj_uji_size_ = lkj_uji_.size();
>>>>>>> 04172a8e

    // calling kernelSetup function
    return micm::cuda::DecomposeKernelDriver(sparseMatrix, solver);
  }
}  // namespace micm<|MERGE_RESOLUTION|>--- conflicted
+++ resolved
@@ -9,14 +9,6 @@
 #include <micm/util/cuda_param.hpp>
 #include <stdexcept>
 
-namespace micm
-{
-  class CudaLuDecomposition : public LuDecomposition
-  {
-   public:
-    CudaLuDecomposition(){};
-
-<<<<<<< HEAD
 #ifdef USE_CUDA
 namespace micm{
     class CudaLuDecomposition: public LuDecomposition{
@@ -26,41 +18,12 @@
     template<typename T, typename OrderingPolicy>
     CudaLuDecomposition(const SparseMatrix<T, OrderingPolicy>& matrix): LuDecomposition(matrix){};    
 
-=======
->>>>>>> 04172a8e
     template<typename T, template<class> typename SparseMatrixPolicy>
     requires VectorizableSparse<SparseMatrixPolicy<T>> std::chrono::nanoseconds
     Decompose(const SparseMatrixPolicy<T>& A, SparseMatrixPolicy<T>& L, SparseMatrixPolicy<T>& U)
     const;
   };
 
-  template<typename T, template<class> class SparseMatrixPolicy>
-  requires(VectorizableSparse<SparseMatrixPolicy<T>>) std::chrono::nanoseconds
-      CudaLuDecomposition::Decompose(const SparseMatrixPolicy<T>& A, SparseMatrixPolicy<T>& L, SparseMatrixPolicy<T>& U)
-  const
-  {
-    CudaSparseMatrixParam sparseMatrix;
-    sparseMatrix.A_ = A.AsVector().data();
-    sparseMatrix.A_size_ = A.AsVector().size();
-    sparseMatrix.L_ = L.AsVector().data();
-    sparseMatrix.L_size_ = L.AsVector().size();
-    sparseMatrix.U_ = U.AsVector().data();
-    sparseMatrix.U_size_ = U.AsVector().size();
-    sparseMatrix.n_grids_ = A.size();
-
-    CudaSolverParam solver;
-    solver.do_aik_ = do_aik_.data();
-    solver.do_aik_size_ = do_aik_.size();
-    solver.aik_ = aik_.data();
-    solver.aik_size_ = aik_.size();
-    solver.do_aki_ = do_aki_.data();
-    solver.do_aki_size_ = do_aki_.size();
-    solver.aki_ = aki_.data();
-    solver.aki_size_ = aki_.size();
-    solver.uii_ = uii_.data();
-    solver.uii_size_ = uii_.size();
-
-<<<<<<< HEAD
     template<typename T, template<class> class SparseMatrixPolicy>
     requires(VectorizableSparse<SparseMatrixPolicy<T>>) 
     std::chrono::nanoseconds CudaLuDecomposition::Decompose(
@@ -99,18 +62,6 @@
         solver.lki_nkj_size_ = this->lki_nkj_.size(); 
         solver.lkj_uji_ =  this->lkj_uji_.data(); 
         solver.lkj_uji_size_ = this->lkj_uji_.size(); 
-=======
-    solver.niLU_ = niLU_.data();
-    solver.niLU_size_ = niLU_.size();
-    solver.uik_nkj_ = uik_nkj_.data();
-    solver.uik_nkj_size_ = uik_nkj_.size();
-    solver.lij_ujk_ = lij_ujk_.data();
-    solver.lij_ujk_size_ = lij_ujk_.size();
-    solver.lki_nkj_ = lki_nkj_.data();
-    solver.lki_nkj_size_ = lki_nkj_.size();
-    solver.lkj_uji_ = lkj_uji_.data();
-    solver.lkj_uji_size_ = lkj_uji_.size();
->>>>>>> 04172a8e
 
     // calling kernelSetup function
     return micm::cuda::DecomposeKernelDriver(sparseMatrix, solver);
