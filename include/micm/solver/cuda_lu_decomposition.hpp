--- conflicted
+++ resolved
@@ -87,14 +87,8 @@
   };
 
   template<typename T, template<class> class SparseMatrixPolicy>
-<<<<<<< HEAD
-  requires VectorizableSparse<SparseMatrixPolicy<T>> std::chrono::nanoseconds
-      CudaLuDecomposition::Decompose(const SparseMatrixPolicy<T>& A, SparseMatrixPolicy<T>& L, SparseMatrixPolicy<T>& U)
-  const
-=======
   requires(CudaSparseMatrices<SparseMatrixPolicy<T>>&& VectorizableSparse<SparseMatrixPolicy<T>>) void CudaLuDecomposition::
       Decompose(const SparseMatrixPolicy<T>& A, SparseMatrixPolicy<T>& L, SparseMatrixPolicy<T>& U) const
->>>>>>> d73f0523
   {
     auto L_param = L.AsDeviceParam();  // we need to update lower matrix so it can't be constant and must be an lvalue
     auto U_param = U.AsDeviceParam();  // we need to update upper matrix so it can't be constant and must be an lvalue
