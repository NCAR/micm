// Copyright (C) 2023-2024 National Center for Atmospheric Research
// SPDX-License-Identifier: Apache-2.0

namespace micm
{
  template<class MatrixPolicy>
  inline std::vector<std::size_t> DiagonalMarkowitzReorder(const MatrixPolicy& matrix)
  {
    MICM_PROFILE_FUNCTION();
    const std::size_t order = matrix.NumRows();
    std::vector<std::size_t> perm(order);
    for (std::size_t i = 0; i < order; ++i)
      perm[i] = i;
    MatrixPolicy pattern = matrix;
    for (std::size_t row = 0; row < (order - 1); ++row)
    {
      std::size_t beta = std::pow((order - 1), 2);
      std::size_t max_row = row;
      for (std::size_t col = row; col < order; ++col)
      {
        std::size_t count_a = 0;
        std::size_t count_b = 0;
        for (std::size_t i = row; i < order; ++i)
        {
          count_a += (pattern[col][i] == 0 ? 0 : 1);
          count_b += (pattern[i][col] == 0 ? 0 : 1);
        }
        std::size_t count = (count_a - 1) * (count_b - 1);
        if (count < beta)
        {
          beta = count;
          max_row = col;
        }
      }
      // Swap row and max_row
      if (max_row != row)
      {
        for (std::size_t i = row; i < order; ++i)
          std::swap(pattern[row][i], pattern[max_row][i]);
        for (std::size_t i = row; i < order; ++i)
          std::swap(pattern[i][row], pattern[i][max_row]);
        std::swap(perm[row], perm[max_row]);
      }
      for (std::size_t col = row + 1; col < order; ++col)
        if (pattern[row][col])
          for (std::size_t i = row + 1; i < order; ++i)
            pattern[i][col] = pattern[i][row] || pattern[i][col];
    }
    return perm;
  }

  template<class SparseMatrixPolicy, class LuDecompositionPolicy>
  inline LinearSolver<SparseMatrixPolicy, LuDecompositionPolicy>::LinearSolver(
      const SparseMatrixPolicy& matrix,
      typename SparseMatrixPolicy::value_type initial_value)
      : LinearSolver<SparseMatrixPolicy, LuDecompositionPolicy>(
            matrix,
            initial_value,
            [](const SparseMatrixPolicy& m) -> LuDecompositionPolicy
            { return LuDecomposition::Create<SparseMatrixPolicy>(m); })
  {
  }

  template<class SparseMatrixPolicy, class LuDecompositionPolicy>
  inline LinearSolver<SparseMatrixPolicy, LuDecompositionPolicy>::LinearSolver(
      const SparseMatrixPolicy& matrix,
      typename SparseMatrixPolicy::value_type initial_value,
      const std::function<LuDecompositionPolicy(const SparseMatrixPolicy&)> create_lu_decomp)
      : nLij_Lii_(),
        Lij_yj_(),
        nUij_Uii_(),
        Uij_xj_(),
        lu_decomp_(create_lu_decomp(matrix))
  {
    MICM_PROFILE_FUNCTION();

    auto lu = lu_decomp_.template GetLUMatrices<SparseMatrixPolicy>(matrix, initial_value);
    auto lower_matrix = std::move(lu.first);
    auto upper_matrix = std::move(lu.second);
    for (std::size_t i = 0; i < lower_matrix.NumRows(); ++i)
    {
      std::size_t nLij = 0;
      for (std::size_t j_id = lower_matrix.RowStartVector()[i]; j_id < lower_matrix.RowStartVector()[i + 1]; ++j_id)
      {
        std::size_t j = lower_matrix.RowIdsVector()[j_id];
        if (j >= i)
          break;
        Lij_yj_.push_back(std::make_pair(lower_matrix.VectorIndex(0, i, j), j));
        ++nLij;
      }
      // There must always be a non-zero element on the diagonal
      nLij_Lii_.push_back(std::make_pair(nLij, lower_matrix.VectorIndex(0, i, i)));
    }
    for (std::size_t i = upper_matrix.NumRows() - 1; i != static_cast<std::size_t>(-1); --i)
    {
      std::size_t nUij = 0;
      for (std::size_t j_id = upper_matrix.RowStartVector()[i]; j_id < upper_matrix.RowStartVector()[i + 1]; ++j_id)
      {
        std::size_t j = upper_matrix.RowIdsVector()[j_id];
        if (j <= i)
          continue;
        Uij_xj_.push_back(std::make_pair(upper_matrix.VectorIndex(0, i, j), j));
        ++nUij;
      }
      // There must always be a non-zero element on the diagonal
      nUij_Uii_.push_back(std::make_pair(nUij, upper_matrix.VectorIndex(0, i, i)));
    }
  };

  template<class SparseMatrixPolicy, class LuDecompositionPolicy>
  inline void LinearSolver<SparseMatrixPolicy, LuDecompositionPolicy>::Factor(
      const SparseMatrixPolicy& matrix,
      SparseMatrixPolicy& lower_matrix,
<<<<<<< HEAD
=======
      SparseMatrixPolicy& upper_matrix) const
  {
    MICM_PROFILE_FUNCTION();

    lu_decomp_.template Decompose<SparseMatrixPolicy>(matrix, lower_matrix, upper_matrix);
  }

  template<class SparseMatrixPolicy, class LuDecompositionPolicy>
  inline void LinearSolver<SparseMatrixPolicy, LuDecompositionPolicy>::Factor(
      const SparseMatrixPolicy& matrix,
      SparseMatrixPolicy& lower_matrix,
>>>>>>> 6a60a499
      SparseMatrixPolicy& upper_matrix,
      bool& is_singular) const
  {
    MICM_PROFILE_FUNCTION();

    lu_decomp_.template Decompose<SparseMatrixPolicy>(matrix, lower_matrix, upper_matrix, is_singular);
  }

  template<class SparseMatrixPolicy, class LuDecompositionPolicy>
  template<class MatrixPolicy>
  requires(
      !VectorizableDense<MatrixPolicy> ||
      !VectorizableSparse<SparseMatrixPolicy>) inline void LinearSolver<SparseMatrixPolicy, LuDecompositionPolicy>::
      Solve(MatrixPolicy& x, const SparseMatrixPolicy& lower_matrix, const SparseMatrixPolicy& upper_matrix) const
  {
    MICM_PROFILE_FUNCTION();

    for (std::size_t i_cell = 0; i_cell < x.NumRows(); ++i_cell)
    {
      auto x_cell = x[i_cell];
      const std::size_t lower_grid_offset = i_cell * lower_matrix.FlatBlockSize();
      const std::size_t upper_grid_offset = i_cell * upper_matrix.FlatBlockSize();
      auto& y_cell = x_cell;  // Alias x for consistency with equations, but to reuse memory

      // Forward Substitution
      {
        auto y_elem = y_cell.begin();
        auto Lij_yj = Lij_yj_.begin();
        for (auto& nLij_Lii : nLij_Lii_)
        {
          for (std::size_t i = 0; i < nLij_Lii.first; ++i)
          {
            *y_elem -= lower_matrix.AsVector()[lower_grid_offset + (*Lij_yj).first] * y_cell[(*Lij_yj).second];
            ++Lij_yj;
          }
          *(y_elem++) /= lower_matrix.AsVector()[lower_grid_offset + nLij_Lii.second];
        }
      }

      // Backward Substitution
      {
        auto x_elem = std::next(x_cell.end(), -1);
        auto Uij_xj = Uij_xj_.begin();
        for (auto& nUij_Uii : nUij_Uii_)
        {
          // x_elem starts out as y_elem from the previous loop
          for (std::size_t i = 0; i < nUij_Uii.first; ++i)
          {
            *x_elem -= upper_matrix.AsVector()[upper_grid_offset + (*Uij_xj).first] * x_cell[(*Uij_xj).second];
            ++Uij_xj;
          }

          *(x_elem) /= upper_matrix.AsVector()[upper_grid_offset + nUij_Uii.second];
          // don't iterate before the beginning of the vector
          if (x_elem != x_cell.begin())
          {
            --x_elem;
          }
        }
      }
    }
  }

  template<class SparseMatrixPolicy, class LuDecompositionPolicy>
  template<class MatrixPolicy>
  requires(VectorizableDense<MatrixPolicy>&&
               VectorizableSparse<SparseMatrixPolicy>) inline void LinearSolver<SparseMatrixPolicy, LuDecompositionPolicy>::
      Solve(MatrixPolicy& x, const SparseMatrixPolicy& lower_matrix, const SparseMatrixPolicy& upper_matrix) const
  {
    MICM_PROFILE_FUNCTION();
    const std::size_t n_cells = x.GroupVectorSize();
    // Loop over groups of blocks
    for (std::size_t i_group = 0; i_group < x.NumberOfGroups(); ++i_group)
    {
      auto x_group = std::next(x.AsVector().begin(), i_group * x.GroupSize());
      auto L_group =
          std::next(lower_matrix.AsVector().begin(), i_group * lower_matrix.GroupSize(lower_matrix.FlatBlockSize()));
      auto U_group =
          std::next(upper_matrix.AsVector().begin(), i_group * upper_matrix.GroupSize(upper_matrix.FlatBlockSize()));
      // Forward Substitution
      {
        auto y_elem = x_group;
        auto Lij_yj = Lij_yj_.begin();
        for (auto& nLij_Lii : nLij_Lii_)
        {
          for (std::size_t i = 0; i < nLij_Lii.first; ++i)
          {
            std::size_t Lij_yj_first = (*Lij_yj).first;
            std::size_t Lij_yj_second_times_n_cells = (*Lij_yj).second * n_cells;
            for (std::size_t i_cell = 0; i_cell < n_cells; ++i_cell)
              y_elem[i_cell] -= L_group[Lij_yj_first + i_cell] * x_group[Lij_yj_second_times_n_cells + i_cell];
            ++Lij_yj;
          }
          std::size_t nLij_Lii_second = nLij_Lii.second;
          for (std::size_t i_cell = 0; i_cell < n_cells; ++i_cell)
            y_elem[i_cell] /= L_group[nLij_Lii_second + i_cell];
          y_elem += n_cells;
        }
      }

      // Backward Substitution
      {
        auto x_elem = std::next(x_group, x.GroupSize() - n_cells);
        auto Uij_xj = Uij_xj_.begin();
        for (auto& nUij_Uii : nUij_Uii_)
        {
          // x_elem starts out as y_elem from the previous loop
          for (std::size_t i = 0; i < nUij_Uii.first; ++i)
          {
            std::size_t Uij_xj_first = (*Uij_xj).first;
            std::size_t Uij_xj_second_times_n_cells = (*Uij_xj).second * n_cells;
            for (std::size_t i_cell = 0; i_cell < n_cells; ++i_cell)
              x_elem[i_cell] -= U_group[Uij_xj_first + i_cell] * x_group[Uij_xj_second_times_n_cells + i_cell];
            ++Uij_xj;
          }
          std::size_t nUij_Uii_second = nUij_Uii.second;
          for (std::size_t i_cell = 0; i_cell < n_cells; ++i_cell)
            x_elem[i_cell] /= U_group[nUij_Uii_second + i_cell];

          // don't iterate before the beginning of the vector
          std::size_t x_elem_distance = std::distance(x.AsVector().begin(), x_elem);
          x_elem -= std::min(n_cells, x_elem_distance);
        }
      }
    }
  }
}  // namespace micm<|MERGE_RESOLUTION|>--- conflicted
+++ resolved
@@ -111,20 +111,6 @@
   inline void LinearSolver<SparseMatrixPolicy, LuDecompositionPolicy>::Factor(
       const SparseMatrixPolicy& matrix,
       SparseMatrixPolicy& lower_matrix,
-<<<<<<< HEAD
-=======
-      SparseMatrixPolicy& upper_matrix) const
-  {
-    MICM_PROFILE_FUNCTION();
-
-    lu_decomp_.template Decompose<SparseMatrixPolicy>(matrix, lower_matrix, upper_matrix);
-  }
-
-  template<class SparseMatrixPolicy, class LuDecompositionPolicy>
-  inline void LinearSolver<SparseMatrixPolicy, LuDecompositionPolicy>::Factor(
-      const SparseMatrixPolicy& matrix,
-      SparseMatrixPolicy& lower_matrix,
->>>>>>> 6a60a499
       SparseMatrixPolicy& upper_matrix,
       bool& is_singular) const
   {
