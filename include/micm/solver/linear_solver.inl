// Copyright (C) 2023-2024 National Center for Atmospheric Research
// SPDX-License-Identifier: Apache-2.0

namespace micm
{
  template<template<class> class MatrixPolicy>
  inline std::vector<std::size_t> DiagonalMarkowitzReorder(const MatrixPolicy<int>& matrix)
  {
    MICM_PROFILE_FUNCTION();
    
    const std::size_t order = matrix.NumRows();
    std::vector<std::size_t> perm(order);
    for (std::size_t i = 0; i < order; ++i)
      perm[i] = i;
    MatrixPolicy<int> pattern = matrix;
    for (std::size_t row = 0; row < (order - 1); ++row)
    {
      std::size_t beta = std::pow((order - 1), 2);
      std::size_t max_row = row;
      for (std::size_t col = row; col < order; ++col)
      {
        std::size_t count_a = 0;
        std::size_t count_b = 0;
        for (std::size_t i = row; i < order; ++i)
        {
          count_a += (pattern[col][i] == 0 ? 0 : 1);
          count_b += (pattern[i][col] == 0 ? 0 : 1);
        }
        std::size_t count = (count_a - 1) * (count_b - 1);
        if (count < beta)
        {
          beta = count;
          max_row = col;
        }
      }
      // Swap row and max_row
      if (max_row != row)
      {
        for (std::size_t i = row; i < order; ++i)
          std::swap(pattern[row][i], pattern[max_row][i]);
        for (std::size_t i = row; i < order; ++i)
          std::swap(pattern[i][row], pattern[i][max_row]);
        std::swap(perm[row], perm[max_row]);
      }
      for (std::size_t col = row + 1; col < order; ++col)
        if (pattern[row][col])
          for (std::size_t i = row + 1; i < order; ++i)
            pattern[i][col] = pattern[i][row] || pattern[i][col];
    }
    return perm;
  }

  template<typename T, template<class> class SparseMatrixPolicy, class LuDecompositionPolicy>
  inline LinearSolver<T, SparseMatrixPolicy, LuDecompositionPolicy>::LinearSolver(
      const SparseMatrixPolicy<T>& matrix,
      T initial_value)
      : LinearSolver<T, SparseMatrixPolicy, LuDecompositionPolicy>(
            matrix,
            initial_value,
            [](const SparseMatrixPolicy<T>& m) -> LuDecompositionPolicy { return LuDecomposition::Create<T, SparseMatrixPolicy>(m); })
  {
  }

  template<typename T, template<class> class SparseMatrixPolicy, class LuDecompositionPolicy>
  inline LinearSolver<T, SparseMatrixPolicy, LuDecompositionPolicy>::LinearSolver(
      const SparseMatrixPolicy<T>& matrix,
      T initial_value,
      const std::function<LuDecompositionPolicy(const SparseMatrixPolicy<T>&)> create_lu_decomp)
      : nLij_Lii_(),
        Lij_yj_(),
        nUij_Uii_(),
        Uij_xj_(),
        lu_decomp_(create_lu_decomp(matrix))
  {
<<<<<<< HEAD
    MICM_PROFILE_FUNCTION();

    auto lu = lu_decomp_.GetLUMatrices(matrix, initial_value);
=======
    auto lu = lu_decomp_.template GetLUMatrices<T, SparseMatrixPolicy>(matrix, initial_value);
>>>>>>> a833afc6
    auto lower_matrix = std::move(lu.first);
    auto upper_matrix = std::move(lu.second);
    for (std::size_t i = 0; i < lower_matrix[0].size(); ++i)
    {
      std::size_t nLij = 0;
      for (std::size_t j_id = lower_matrix.RowStartVector()[i]; j_id < lower_matrix.RowStartVector()[i + 1]; ++j_id)
      {
        std::size_t j = lower_matrix.RowIdsVector()[j_id];
        if (j >= i)
          break;
        Lij_yj_.push_back(std::make_pair(lower_matrix.VectorIndex(0, i, j), j));
        ++nLij;
      }
      // There must always be a non-zero element on the diagonal
      nLij_Lii_.push_back(std::make_pair(nLij, lower_matrix.VectorIndex(0, i, i)));
    }
    for (std::size_t i = upper_matrix[0].size() - 1; i != static_cast<std::size_t>(-1); --i)
    {
      std::size_t nUij = 0;
      for (std::size_t j_id = upper_matrix.RowStartVector()[i]; j_id < upper_matrix.RowStartVector()[i + 1]; ++j_id)
      {
        std::size_t j = upper_matrix.RowIdsVector()[j_id];
        if (j <= i)
          continue;
        Uij_xj_.push_back(std::make_pair(upper_matrix.VectorIndex(0, i, j), j));
        ++nUij;
      }
      // There must always be a non-zero element on the diagonal
      nUij_Uii_.push_back(std::make_pair(nUij, upper_matrix.VectorIndex(0, i, i)));
    }
  };

    
  template<typename T, template<class> class SparseMatrixPolicy, class LuDecompositionPolicy>
  inline void LinearSolver<T, SparseMatrixPolicy, LuDecompositionPolicy>::Factor(const SparseMatrixPolicy<T>& matrix, SparseMatrixPolicy<T>& lower_matrix, SparseMatrixPolicy<T>& upper_matrix)
  {
    MICM_PROFILE_FUNCTION();

    lu_decomp_.template Decompose<T, SparseMatrixPolicy>(matrix, lower_matrix, upper_matrix);
  }

  template<typename T, template<class> class SparseMatrixPolicy, class LuDecompositionPolicy>
  inline void LinearSolver<T, SparseMatrixPolicy, LuDecompositionPolicy>::Factor(const SparseMatrixPolicy<T>& matrix, SparseMatrixPolicy<T>& lower_matrix, SparseMatrixPolicy<T>& upper_matrix, bool& is_singular)
  {
    MICM_PROFILE_FUNCTION();

    lu_decomp_.template Decompose<T, SparseMatrixPolicy>(matrix, lower_matrix, upper_matrix, is_singular);
  }

  template<typename T, template<class> class SparseMatrixPolicy, class LuDecompositionPolicy>
  template<template<class> class MatrixPolicy>
    requires(!VectorizableDense<MatrixPolicy<T>> || !VectorizableSparse<SparseMatrixPolicy<T>>)
  inline void LinearSolver<T, SparseMatrixPolicy, LuDecompositionPolicy>::Solve(const MatrixPolicy<T>& b, MatrixPolicy<T>& x, SparseMatrixPolicy<T>& lower_matrix, SparseMatrixPolicy<T>& upper_matrix)
  {
    MICM_PROFILE_FUNCTION();

    for (std::size_t i_cell = 0; i_cell < b.NumRows(); ++i_cell)
    {
      auto b_cell = b[i_cell];
      auto x_cell = x[i_cell];
      const std::size_t lower_grid_offset = i_cell * lower_matrix.FlatBlockSize();
      const std::size_t upper_grid_offset = i_cell * upper_matrix.FlatBlockSize();
      auto& y_cell = x_cell;  // Alias x for consistency with equations, but to reuse memory
      {
        auto b_elem = b_cell.begin();
        auto y_elem = y_cell.begin();
        auto Lij_yj = Lij_yj_.begin();
        for (auto& nLij_Lii : nLij_Lii_)
        {
          *y_elem = *(b_elem++);
          for (std::size_t i = 0; i < nLij_Lii.first; ++i)
          {
            *y_elem -= lower_matrix.AsVector()[lower_grid_offset + (*Lij_yj).first] * y_cell[(*Lij_yj).second];
            ++Lij_yj;
          }
          *(y_elem++) /= lower_matrix.AsVector()[lower_grid_offset + nLij_Lii.second];
        }
      }
      {
        auto x_elem = std::next(x_cell.end(), -1);
        auto Uij_xj = Uij_xj_.begin();
        for (auto& nUij_Uii : nUij_Uii_)
        {
          // x_elem starts out as y_elem from the previous loop
          for (std::size_t i = 0; i < nUij_Uii.first; ++i)
          {
            *x_elem -= upper_matrix.AsVector()[upper_grid_offset + (*Uij_xj).first] * x_cell[(*Uij_xj).second];
            ++Uij_xj;
          }

          // don't iterate before the beginning of the vector
          *(x_elem) /= upper_matrix.AsVector()[upper_grid_offset + nUij_Uii.second];
          if (x_elem != x_cell.begin())
          {
            --x_elem;
          }
        }
      }
    }
  }

  template<typename T, template<class> class SparseMatrixPolicy, class LuDecompositionPolicy>
  template<template<class> class MatrixPolicy>
    requires(VectorizableDense<MatrixPolicy<T>> && VectorizableSparse<SparseMatrixPolicy<T>>)
  inline void LinearSolver<T, SparseMatrixPolicy, LuDecompositionPolicy>::Solve(const MatrixPolicy<T>& b, MatrixPolicy<T>& x, SparseMatrixPolicy<T>& lower_matrix, SparseMatrixPolicy<T>& upper_matrix)
  {
    MICM_PROFILE_FUNCTION();
    
    const std::size_t n_cells = b.GroupVectorSize();
    // Loop over groups of blocks
    for (std::size_t i_group = 0; i_group < b.NumberOfGroups(); ++i_group)
    {
      auto b_group = std::next(b.AsVector().begin(), i_group * b.GroupSize());
      auto x_group = std::next(x.AsVector().begin(), i_group * x.GroupSize());
      auto L_group =
          std::next(lower_matrix.AsVector().begin(), i_group * lower_matrix.GroupSize(lower_matrix.FlatBlockSize()));
      auto U_group =
          std::next(upper_matrix.AsVector().begin(), i_group * upper_matrix.GroupSize(upper_matrix.FlatBlockSize()));
      {
        auto y_elem = x_group;
        auto Lij_yj = Lij_yj_.begin();
        for (auto& nLij_Lii : nLij_Lii_)
        {
          std::copy(b_group, b_group + n_cells, y_elem);
          b_group += n_cells;

          for (std::size_t i = 0; i < nLij_Lii.first; ++i)
          {
            std::size_t Lij_yj_first = (*Lij_yj).first;
            std::size_t Lij_yj_second_times_n_cells = (*Lij_yj).second * n_cells;
            for (std::size_t i_cell = 0; i_cell < n_cells; ++i_cell)
              y_elem[i_cell] -= L_group[Lij_yj_first + i_cell] * x_group[Lij_yj_second_times_n_cells + i_cell];
            ++Lij_yj;
          }
          std::size_t nLij_Lii_second = nLij_Lii.second;
          for (std::size_t i_cell = 0; i_cell < n_cells; ++i_cell)
            y_elem[i_cell] /= L_group[nLij_Lii_second + i_cell];
          y_elem += n_cells;
        }
      }
      {
        auto x_elem = std::next(x_group, x.GroupSize() - n_cells);
        auto Uij_xj = Uij_xj_.begin();
        for (auto& nUij_Uii : nUij_Uii_)
        {
          // x_elem starts out as y_elem from the previous loop
          for (std::size_t i = 0; i < nUij_Uii.first; ++i)
          {
            std::size_t Uij_xj_first = (*Uij_xj).first;
            std::size_t Uij_xj_second_times_n_cells = (*Uij_xj).second * n_cells;
            for (std::size_t i_cell = 0; i_cell < n_cells; ++i_cell)
              x_elem[i_cell] -= U_group[Uij_xj_first + i_cell] * x_group[Uij_xj_second_times_n_cells + i_cell];
            ++Uij_xj;
          }
          std::size_t nUij_Uii_second = nUij_Uii.second;
          for (std::size_t i_cell = 0; i_cell < n_cells; ++i_cell)
            x_elem[i_cell] /= U_group[nUij_Uii_second + i_cell];

          // don't iterate before the beginning of the vector
          std::size_t x_elem_distance = std::distance(x.AsVector().begin(), x_elem);
          x_elem -= std::min(n_cells, x_elem_distance);
        }
      }
    }
  }
}  // namespace micm<|MERGE_RESOLUTION|>--- conflicted
+++ resolved
@@ -72,13 +72,9 @@
         Uij_xj_(),
         lu_decomp_(create_lu_decomp(matrix))
   {
-<<<<<<< HEAD
-    MICM_PROFILE_FUNCTION();
-
-    auto lu = lu_decomp_.GetLUMatrices(matrix, initial_value);
-=======
+    MICM_PROFILE_FUNCTION();
+
     auto lu = lu_decomp_.template GetLUMatrices<T, SparseMatrixPolicy>(matrix, initial_value);
->>>>>>> a833afc6
     auto lower_matrix = std::move(lu.first);
     auto upper_matrix = std::move(lu.second);
     for (std::size_t i = 0; i < lower_matrix[0].size(); ++i)
