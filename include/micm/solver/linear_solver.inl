--- conflicted
+++ resolved
@@ -7,11 +7,6 @@
   inline std::vector<std::size_t> DiagonalMarkowitzReorder(const MatrixPolicy<int>& matrix)
   {
     MICM_PROFILE_FUNCTION();
-<<<<<<< HEAD
-    
-=======
-
->>>>>>> 20da447e
     const std::size_t order = matrix.NumRows();
     std::vector<std::size_t> perm(order);
     for (std::size_t i = 0; i < order; ++i)
@@ -204,11 +199,6 @@
           SparseMatrixPolicy<T>& upper_matrix)
   {
     MICM_PROFILE_FUNCTION();
-<<<<<<< HEAD
-    
-=======
-
->>>>>>> 20da447e
     const std::size_t n_cells = b.GroupVectorSize();
     // Loop over groups of blocks
     for (std::size_t i_group = 0; i_group < b.NumberOfGroups(); ++i_group)
