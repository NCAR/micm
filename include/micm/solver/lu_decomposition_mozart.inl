--- conflicted
+++ resolved
@@ -8,14 +8,8 @@
   {
   }
 
-<<<<<<< HEAD
   template<class SparseMatrixPolicy, class LMatrixPolicy, class UMatrixPolicy>
   requires(SparseMatrixConcept<SparseMatrixPolicy>) inline LuDecompositionMozart::LuDecompositionMozart(const SparseMatrixPolicy& matrix)
-=======
-  template<class SparseMatrixPolicy>
-  requires(SparseMatrixConcept<SparseMatrixPolicy>) inline LuDecompositionMozart::LuDecompositionMozart(
-      const SparseMatrixPolicy& matrix)
->>>>>>> cdfd2e74
   {
     Initialize<SparseMatrixPolicy, LMatrixPolicy, UMatrixPolicy>(matrix, typename SparseMatrixPolicy::value_type());
   }
@@ -116,18 +110,10 @@
     }
   }
 
-<<<<<<< HEAD
   template<class SparseMatrixPolicy, class LMatrixPolicy, class UMatrixPolicy>
   requires(
       SparseMatrixConcept<SparseMatrixPolicy>) inline std::pair<LMatrixPolicy, UMatrixPolicy> LuDecompositionMozart::
       GetLUMatrices(const SparseMatrixPolicy& A, typename SparseMatrixPolicy::value_type initial_value)
-=======
-  template<class SparseMatrixPolicy>
-  requires(SparseMatrixConcept<SparseMatrixPolicy>) inline std::
-      pair<SparseMatrixPolicy, SparseMatrixPolicy> LuDecompositionMozart::GetLUMatrices(
-          const SparseMatrixPolicy& A,
-          typename SparseMatrixPolicy::value_type initial_value)
->>>>>>> cdfd2e74
   {
     MICM_PROFILE_FUNCTION();
 
@@ -198,13 +184,8 @@
       auto nujk_nljk_uik = nujk_nljk_uik_.begin();
       auto ujk_lji = ujk_lji_.begin();
       auto ljk_lji = ljk_lji_.begin();
-<<<<<<< HEAD
       
       for (auto& lii_nuji_nlji : lii_nuji_nlji_)
-=======
-
-      for (auto& lii_nuij_nlij : lii_nuij_nlij_)
->>>>>>> cdfd2e74
       {
         for (std::size_t i = 0; i < std::get<1>(lii_nuji_nlji); ++i)
         {
@@ -285,7 +266,6 @@
         for (std::size_t i = 0; i < std::get<1>(lii_nuji_nlji); ++i)
         {
           for (std::size_t i_cell = 0; i_cell < n_cells; ++i_cell)
-<<<<<<< HEAD
             U_vector[uji_aji->first+i_cell] = A_vector[uji_aji->second+i_cell];
           ++uji_aji;
         }
@@ -296,33 +276,14 @@
           for (std::size_t i_cell = 0; i_cell < n_cells; ++i_cell)
             L_vector[lji_aji->first+i_cell] = A_vector[lji_aji->second+i_cell];
           ++lji_aji;
-=======
-            U_vector[uij_aij->first + i_cell] = A_vector[uij_aij->second + i_cell];
-          ++uij_aij;
-        }
-        for (std::size_t i_cell = 0; i_cell < n_cells; ++i_cell)
-          L_vector[std::get<0>(lii_nuij_nlij) + i_cell] = 1.0;
-        for (std::size_t i = 0; i < std::get<2>(lii_nuij_nlij); ++i)
-        {
-          for (std::size_t i_cell = 0; i_cell < n_cells; ++i_cell)
-            L_vector[lij_aij->first + i_cell] = A_vector[lij_aij->second + i_cell];
-          ++lij_aij;
->>>>>>> cdfd2e74
         }
       }
       for (auto& fill_uji : fill_uji_)
         for (std::size_t i_cell = 0; i_cell < n_cells; ++i_cell)
-<<<<<<< HEAD
           U_vector[fill_uji+i_cell] = 0;
       for (auto& fill_lji : fill_lji_)
         for (std::size_t i_cell = 0; i_cell < n_cells; ++i_cell)
           L_vector[fill_lji+i_cell] = 0;
-=======
-          U_vector[fill_uij + i_cell] = 0;
-      for (auto& fill_lij : fill_lij_)
-        for (std::size_t i_cell = 0; i_cell < n_cells; ++i_cell)
-          L_vector[fill_lij + i_cell] = 0;
->>>>>>> cdfd2e74
       for (std::size_t i = 0; i < n; ++i)
       {
         for (std::size_t i_cell = 0; i_cell < n_cells; ++i_cell)
