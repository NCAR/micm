--- conflicted
+++ resolved
@@ -59,13 +59,8 @@
     std::array<double, 6> alpha_{};
     // Gamma_i = \sum_j  gamma_{i,j}
     std::array<double, 6> gamma_{};
-
-<<<<<<< HEAD
-    bool check_singularity_{ false };  // Check for singular A matrix in linear solve of A x = b
-=======
     std::vector<double> absolute_tolerance_;
     double relative_tolerance_{ 1e-6 };
->>>>>>> 023c83d6
 
     // Print RosenbrockSolverParameters to console
     void Print() const;
