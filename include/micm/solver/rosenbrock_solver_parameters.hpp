// Copyright (C) 2023-2024 National Center for Atmospheric Research
// SPDX-License-Identifier: Apache-2.0
#pragma once

#include <array>
#include <cmath>
#include <cstddef>
#include <iostream>
<<<<<<< HEAD
#include <vector>
=======
#include <limits>
>>>>>>> 3be56e2b

namespace micm
{

  /// @brief Rosenbrock solver parameters
  struct RosenbrockSolverParameters
  {
    size_t stages_{};
    size_t upper_limit_tolerance_{};
    size_t max_number_of_steps_{ 1000 };

    double round_off_{ std::numeric_limits<double>::epsilon() };  // Unit roundoff (1+round_off)>1
    double factor_min_{ 0.2 };                                    // solver step size minimum boundary
    double factor_max_{ 6 };                                      // solver step size maximum boundary
    double rejection_factor_decrease_{ 0.1 };                     // used to decrease the step after 2 successive rejections
    double safety_factor_{ 0.9 };                                 // safety factor in new step size computation

    double h_min_{ 0.0 };  // step size min [s]
    double h_max_{
      0.0
    };  // step size max [s] (if zero or greater than the solver time-step, the time-step passed to the solver will be used)
    double h_start_{ 0.0 };  // step size start [s] (if zero, 1.0e-6 will be used, if greater than h_max, h_max will be used)

    // Does the stage i require a new function evaluation (ros_NewF(i)=TRUE)
    // or does it re-use the function evaluation from stage i-1 (ros_NewF(i)=FALSE)
    std::array<bool, 6>
        new_function_evaluation_{};  // which steps reuse the previous iterations evaluation or do a new evaluation

    double estimator_of_local_order_{};  // the minumum between the main and the embedded scheme orders plus one

    //  The coefficient matrices A and C are strictly lower triangular.
    //  The lower triangular (subdiagonal) elements are stored in row-wise order:
    //  A(2,1) = ros_A(1), A(3,1)=ros_A(2), A(3,2)=ros_A(3), etc.
    //  The general mapping formula is:
    //      A(i,j) = ros_A( (i-1)*(i-2)/2 + j )
    //      C(i,j) = ros_C( (i-1)*(i-2)/2 + j )
    std::array<double, 15> a_{};  // coefficient matrix a
    std::array<double, 15> c_{};  // coefficient matrix c
    std::array<double, 6> m_{};   // coefficients for new step evaluation
    std::array<double, 6> e_{};   // error estimation coefficients

    // Y_stage_i ~ Y( T + H*Alpha_i )
    std::array<double, 6> alpha_{};
    // Gamma_i = \sum_j  gamma_{i,j}
    std::array<double, 6> gamma_{};

    std::vector<double> absolute_tolerance_;
    double relative_tolerance_{ 1e-4 };

    size_t number_of_grid_cells_{ 1 };     // Number of grid cells to solve simultaneously
    bool reorder_state_{ true };           // Reorder state during solver construction to minimize LU fill-in
    bool check_singularity_{ false };      // Check for singular A matrix in linear solve of A x = b
    bool ignore_unused_species_{ false };  // Allow unused species to be included in state and solve

    // Print RosenbrockSolverParameters to console
    void print() const;

    /// @brief an L-stable method, 2 stages, order 2
    /// @param number_of_grid_cells
    /// @param reorder_state
    /// @return
    static RosenbrockSolverParameters two_stage_rosenbrock_parameters(
        size_t number_of_grid_cells = 1,
        bool reorder_state = true);
    /// @brief an L-stable method, 3 stages, order 3, 2 function evaluations
    /// @param number_of_grid_cells
    /// @param reorder_state
    /// @return
    static RosenbrockSolverParameters three_stage_rosenbrock_parameters(
        size_t number_of_grid_cells = 1,
        bool reorder_state = true);
    /// @brief L-stable rosenbrock method of order 4, with 4 stages
    /// @param number_of_grid_cells
    /// @param reorder_state
    /// @return
    static RosenbrockSolverParameters four_stage_rosenbrock_parameters(
        size_t number_of_grid_cells = 1,
        bool reorder_state = true);
    /// @brief A stiffly-stable method, 4 stages, order 3
    /// @param number_of_grid_cells
    /// @param reorder_state
    /// @return
    static RosenbrockSolverParameters four_stage_differential_algebraic_rosenbrock_parameters(
        size_t number_of_grid_cells = 1,
        bool reorder_state = true);
    /// @brief stiffly-stable rosenbrock method of order 4, with 6 stages
    /// @param number_of_grid_cells
    /// @param reorder_state
    /// @return
    static RosenbrockSolverParameters six_stage_differential_algebraic_rosenbrock_parameters(
        size_t number_of_grid_cells = 1,
        bool reorder_state = true);

   private:
    RosenbrockSolverParameters() = default;
  };

  inline void RosenbrockSolverParameters::print() const
  {
    std::cout << "stages_: " << stages_ << std::endl;
    std::cout << "upper_limit_tolerance_: " << upper_limit_tolerance_ << std::endl;
    std::cout << "max_number_of_steps_: " << max_number_of_steps_ << std::endl;
    std::cout << "round_off_: " << round_off_ << std::endl;
    std::cout << "factor_min_: " << factor_min_ << std::endl;
    std::cout << "factor_max_: " << factor_max_ << std::endl;
    std::cout << "rejection_factor_decrease_: " << rejection_factor_decrease_ << std::endl;
    std::cout << "safety_factor_: " << safety_factor_ << std::endl;
    std::cout << "h_min_: " << h_min_ << std::endl;
    std::cout << "h_max_: " << h_max_ << std::endl;
    std::cout << "h_start_: " << h_start_ << std::endl;
    std::cout << "new_function_evaluation_: ";
    for (bool val : new_function_evaluation_)
      std::cout << val << " ";
    std::cout << std::endl;
    std::cout << "estimator_of_local_order_: " << estimator_of_local_order_ << std::endl;
    std::cout << "a_: ";
    for (double val : a_)
      std::cout << val << " ";
    std::cout << std::endl;
    std::cout << "c_: ";
    for (double val : c_)
      std::cout << val << " ";
    std::cout << std::endl;
    std::cout << "m_: ";
    for (double val : m_)
      std::cout << val << " ";
    std::cout << std::endl;
    std::cout << "e_: ";
    for (double val : e_)
      std::cout << val << " ";
    std::cout << std::endl;
    std::cout << "alpha_: ";
    for (double val : alpha_)
      std::cout << val << " ";
    std::cout << std::endl;
    std::cout << "gamma_: ";
    for (double val : gamma_)
      std::cout << val << " ";
    std::cout << std::endl;
    std::cout << "absolute_tolerance_: ";
    for(auto& val : absolute_tolerance_) {
      std::cout << val << " ";
    }
    std::cout << std::endl;
    std::cout << "relative_tolerance_: " << relative_tolerance_ << std::endl;
    std::cout << "number_of_grid_cells_: " << number_of_grid_cells_ << std::endl;
  }

  inline RosenbrockSolverParameters RosenbrockSolverParameters::two_stage_rosenbrock_parameters(
      size_t number_of_grid_cells,
      bool reorder_state)
  {
    // an L-stable method, 2 stages, order 2

    RosenbrockSolverParameters parameters;
    double g = 1.0 + 1.0 / std::sqrt(2.0);

    parameters.stages_ = 2;

    parameters.a_.fill(0);
    parameters.a_[0] = 1.0 / g;

    parameters.c_.fill(0);
    parameters.c_[0] = -2.0 / g;

    // Both stages require a new function evaluation
    parameters.new_function_evaluation_.fill(true);

    parameters.m_.fill(0);
    parameters.m_[0] = (3.0) / (2.0 * g);
    parameters.m_[1] = (1.0) / (2.0 * g);

    parameters.e_.fill(0);
    parameters.e_[0] = 1.0 / (2.0 * g);
    parameters.e_[1] = 1.0 / (2.0 * g);

    parameters.estimator_of_local_order_ = 2.0;

    parameters.alpha_.fill(0);
    parameters.alpha_[0] = 0.0;
    parameters.alpha_[1] = 1.0;

    parameters.gamma_.fill(0);
    parameters.gamma_[0] = g;
    parameters.gamma_[1] = -g;

    parameters.number_of_grid_cells_ = number_of_grid_cells;
    parameters.reorder_state_ = reorder_state;

    return parameters;
  }

  inline RosenbrockSolverParameters RosenbrockSolverParameters::three_stage_rosenbrock_parameters(
      size_t number_of_grid_cells,
      bool reorder_state)
  {
    // an L-stable method, 3 stages, order 3, 2 function evaluations
    //
    // original formaulation for three stages:
    // Sandu, A., Verwer, J.G., Blom, J.G., Spee, E.J., Carmichael, G.R., Potra, F.A., 1997.
    // Benchmarking stiff ode solvers for atmospheric chemistry problems II: Rosenbrock solvers.
    // Atmospheric Environment 31, 3459–3472. https://doi.org/10.1016/S1352-2310(97)83212-8
    RosenbrockSolverParameters parameters;

    parameters.stages_ = 3;

    parameters.a_.fill(0);
    parameters.a_[0] = 1;
    parameters.a_[1] = 1;
    parameters.a_[2] = 0;

    parameters.c_.fill(0);
    parameters.c_[0] = -0.10156171083877702091975600115545e+01;
    parameters.c_[1] = 0.40759956452537699824805835358067e+01;
    parameters.c_[2] = 0.92076794298330791242156818474003e+01;

    parameters.new_function_evaluation_.fill(false);
    parameters.new_function_evaluation_[0] = true;
    parameters.new_function_evaluation_[1] = true;
    parameters.new_function_evaluation_[2] = false;
    parameters.m_.fill(0);
    parameters.m_[0] = 0.1e+01;
    parameters.m_[1] = 0.61697947043828245592553615689730e+01;
    parameters.m_[2] = -0.42772256543218573326238373806514;

    parameters.e_.fill(0);
    parameters.e_[0] = 0.5;
    parameters.e_[1] = -0.29079558716805469821718236208017e+01;
    parameters.e_[2] = 0.22354069897811569627360909276199;

    parameters.estimator_of_local_order_ = 3;

    parameters.alpha_.fill(0);
    parameters.alpha_[0] = 0;
    parameters.alpha_[1] = 0.43586652150845899941601945119356;
    parameters.alpha_[2] = 0.43586652150845899941601945119356;

    parameters.gamma_.fill(0);
    parameters.gamma_[0] = 0.43586652150845899941601945119356;
    parameters.gamma_[1] = 0.24291996454816804366592249683314;
    parameters.gamma_[2] = 0.21851380027664058511513169485832e+01;

    parameters.number_of_grid_cells_ = number_of_grid_cells;
    parameters.reorder_state_ = reorder_state;

    return parameters;
  }

  inline RosenbrockSolverParameters RosenbrockSolverParameters::four_stage_rosenbrock_parameters(
      size_t number_of_grid_cells,
      bool reorder_state)
  {
    // L-STABLE ROSENBROCK METHOD OF ORDER 4, WITH 4 STAGES
    // L-STABLE EMBEDDED ROSENBROCK METHOD OF ORDER 3
    //
    //  E. HAIRER AND G. WANNER, SOLVING ORDINARY DIFFERENTIAL
    //  EQUATIONS II. STIFF AND DIFFERENTIAL-ALGEBRAIC PROBLEMS.
    //  SPRINGER SERIES IN COMPUTATIONAL MATHEMATICS,
    //  SPRINGER-VERLAG (1990)
    RosenbrockSolverParameters parameters;

    parameters.stages_ = 4;

    parameters.a_.fill(0);
    parameters.a_[0] = 0.2000000000000000E+01;
    parameters.a_[1] = 0.1867943637803922E+01;
    parameters.a_[2] = 0.2344449711399156;
    parameters.a_[3] = parameters.a_[1];
    parameters.a_[4] = parameters.a_[2];
    parameters.a_[5] = 0.0;

    parameters.c_.fill(0);
    parameters.c_[0] = -0.7137615036412310E+01;
    parameters.c_[1] = 0.2580708087951457E+01;
    parameters.c_[2] = 0.6515950076447975;
    parameters.c_[3] = -0.2137148994382534E+01;
    parameters.c_[4] = -0.3214669691237626;
    parameters.c_[5] = -0.6949742501781779;

    parameters.new_function_evaluation_.fill(false);
    parameters.new_function_evaluation_[0] = true;
    parameters.new_function_evaluation_[1] = true;
    parameters.new_function_evaluation_[2] = true;
    parameters.new_function_evaluation_[3] = false;

    parameters.m_.fill(0);
    parameters.m_[0] = 0.2255570073418735E+01;
    parameters.m_[1] = 0.2870493262186792;
    parameters.m_[2] = 0.4353179431840180;
    parameters.m_[3] = 0.1093502252409163E+01;

    parameters.e_.fill(0);
    parameters.e_[0] = -0.2815431932141155;
    parameters.e_[1] = -0.7276199124938920E-01;
    parameters.e_[2] = -0.1082196201495311;
    parameters.e_[3] = -0.1093502252409163E+01;

    parameters.estimator_of_local_order_ = 4.0;

    parameters.alpha_.fill(0);
    parameters.alpha_[0] = 0.0;
    parameters.alpha_[1] = 0.1145640000000000E+01;
    parameters.alpha_[2] = 0.6552168638155900;
    parameters.alpha_[3] = parameters.alpha_[2];

    parameters.gamma_.fill(0);
    parameters.gamma_[0] = 0.5728200000000000;
    parameters.gamma_[1] = -0.1769193891319233E+01;
    parameters.gamma_[2] = 0.7592633437920482;
    parameters.gamma_[3] = -0.1049021087100450;

    parameters.number_of_grid_cells_ = number_of_grid_cells;
    parameters.reorder_state_ = reorder_state;

    return parameters;
  }

  inline RosenbrockSolverParameters RosenbrockSolverParameters::four_stage_differential_algebraic_rosenbrock_parameters(
      size_t number_of_grid_cells,
      bool reorder_state)
  {
    // A STIFFLY-STABLE METHOD, 4 stages, order 3
    RosenbrockSolverParameters parameters;

    // Set the number of stages
    parameters.stages_ = 4;

    parameters.a_.fill(0.0);
    parameters.a_[0] = 0.0;
    parameters.a_[1] = 2.0;
    parameters.a_[2] = 0.0;
    parameters.a_[3] = 2.0;
    parameters.a_[4] = 0.0;
    parameters.a_[5] = 1.0;

    parameters.c_.fill(0.0);
    parameters.c_[0] = 4.0;
    parameters.c_[1] = 1.0;
    parameters.c_[2] = -1.0;
    parameters.c_[3] = 1.0;
    parameters.c_[4] = -1.0;
    parameters.c_[5] = -(8.0 / 3.0);

    parameters.new_function_evaluation_.fill(false);
    parameters.new_function_evaluation_[0] = true;
    parameters.new_function_evaluation_[2] = true;
    parameters.new_function_evaluation_[3] = true;

    parameters.m_.fill(0.0);
    parameters.m_[0] = 2.0;
    parameters.m_[2] = 1.0;
    parameters.m_[3] = 1.0;

    parameters.e_.fill(0.0);
    parameters.e_[3] = 1.0;

    parameters.estimator_of_local_order_ = 3.0;

    parameters.alpha_.fill(0.0);
    parameters.alpha_[2] = 1.0;
    parameters.alpha_[3] = 1.0;

    parameters.gamma_.fill(0.0);
    parameters.gamma_[0] = 0.5;
    parameters.gamma_[1] = 1.5;

    parameters.number_of_grid_cells_ = number_of_grid_cells;
    parameters.reorder_state_ = reorder_state;

    return parameters;
  }

  inline RosenbrockSolverParameters RosenbrockSolverParameters::six_stage_differential_algebraic_rosenbrock_parameters(
      size_t number_of_grid_cells,
      bool reorder_state)
  {
    // STIFFLY-STABLE ROSENBROCK METHOD OF ORDER 4, WITH 6 STAGES
    //
    // E. HAIRER AND G. WANNER, SOLVING ORDINARY DIFFERENTIAL
    // EQUATIONS II. STIFF AND DIFFERENTIAL-ALGEBRAIC PROBLEMS.
    // SPRINGER SERIES IN COMPUTATIONAL MATHEMATICS,
    // SPRINGER-VERLAG (1996)

    RosenbrockSolverParameters parameters;

    parameters.stages_ = 6;

    parameters.alpha_.fill(0.0);
    parameters.alpha_[0] = 0.000;
    parameters.alpha_[1] = 0.386;
    parameters.alpha_[2] = 0.210;
    parameters.alpha_[3] = 0.630;
    parameters.alpha_[4] = 1.000;
    parameters.alpha_[5] = 1.000;

    parameters.gamma_.fill(0.0);
    parameters.gamma_[0] = 0.2500000000000000;
    parameters.gamma_[1] = -0.1043000000000000;
    parameters.gamma_[2] = 0.1035000000000000;
    parameters.gamma_[3] = -0.3620000000000023E-01;
    parameters.gamma_[4] = 0.0;
    parameters.gamma_[5] = 0.0;

    parameters.a_.fill(0.0);
    parameters.a_[0] = 0.1544000000000000E+01;
    parameters.a_[1] = 0.9466785280815826;
    parameters.a_[2] = 0.2557011698983284;
    parameters.a_[3] = 0.3314825187068521E+01;
    parameters.a_[4] = 0.2896124015972201E+01;
    parameters.a_[5] = 0.9986419139977817;
    parameters.a_[6] = 0.1221224509226641E+01;
    parameters.a_[7] = 0.6019134481288629E+01;
    parameters.a_[8] = 0.1253708332932087E+02;
    parameters.a_[9] = -0.6878860361058950;
    parameters.a_[10] = parameters.a_[6];
    parameters.a_[11] = parameters.a_[7];
    parameters.a_[12] = parameters.a_[8];
    parameters.a_[13] = parameters.a_[9];
    parameters.a_[14] = 1.0;

    parameters.c_.fill(0.0);
    parameters.c_[0] = -0.5668800000000000E+01;
    parameters.c_[1] = -0.2430093356833875E+01;
    parameters.c_[2] = -0.2063599157091915;
    parameters.c_[3] = -0.1073529058151375;
    parameters.c_[4] = -0.9594562251023355E+01;
    parameters.c_[5] = -0.2047028614809616E+02;
    parameters.c_[6] = 0.7496443313967647E+01;
    parameters.c_[7] = -0.1024680431464352E+02;
    parameters.c_[8] = -0.3399990352819905E+02;
    parameters.c_[9] = 0.1170890893206160E+02;
    parameters.c_[10] = 0.8083246795921522E+01;
    parameters.c_[11] = -0.7981132988064893E+01;
    parameters.c_[12] = -0.3152159432874371E+02;
    parameters.c_[13] = 0.1631930543123136E+02;
    parameters.c_[14] = -0.6058818238834054E+01;

    parameters.m_.fill(0.0);
    parameters.m_[0] = parameters.a_[6];
    parameters.m_[1] = parameters.a_[7];
    parameters.m_[2] = parameters.a_[8];
    parameters.m_[3] = parameters.a_[9];
    parameters.m_[4] = 1.0;
    parameters.m_[5] = 1.0;

    parameters.e_.fill(0.0);
    parameters.e_[5] = 1.0;

    parameters.new_function_evaluation_.fill(true);

    parameters.estimator_of_local_order_ = 4.0;

    parameters.number_of_grid_cells_ = number_of_grid_cells;
    parameters.reorder_state_ = reorder_state;

    return parameters;
  }

}  // namespace micm<|MERGE_RESOLUTION|>--- conflicted
+++ resolved
@@ -6,11 +6,8 @@
 #include <cmath>
 #include <cstddef>
 #include <iostream>
-<<<<<<< HEAD
 #include <vector>
-=======
 #include <limits>
->>>>>>> 3be56e2b
 
 namespace micm
 {
