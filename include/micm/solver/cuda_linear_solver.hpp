--- conflicted
+++ resolved
@@ -98,17 +98,5 @@
       auto x_param = x.AsDeviceParam();  // we need to update x so it can't be constant and must be an lvalue
       micm::cuda::SolveKernelDriver(x_param, L.AsDeviceParam(), U.AsDeviceParam(), this->devstruct_);
     };
-<<<<<<< HEAD
-
-    template<class MatrixPolicy>
-    requires(!CudaMatrix<SparseMatrixPolicy> && !CudaMatrix<MatrixPolicy>) void Solve(
-        MatrixPolicy& x,
-        const SparseMatrixPolicy& L,
-        const SparseMatrixPolicy& U) const
-    {
-      LinearSolver<SparseMatrixPolicy, LuDecompositionPolicy>::template Solve<MatrixPolicy>(x, L, U);
-    };
-=======
->>>>>>> 7e9c8833
   };
 }  // namespace micm