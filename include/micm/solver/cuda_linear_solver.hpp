/* Copyright (C) 2023-2024 National Center for Atmospheric Research
 *
 * SPDX-License-Identifier: Apache-2.0
 */
#pragma once

#include <micm/solver/cuda_linear_solver.cuh>
#include <micm/solver/cuda_lu_decomposition.hpp>
#include <micm/solver/linear_solver.hpp>
#include <micm/solver/lu_decomposition.hpp>
#include <micm/util/cuda_param.hpp>

#include <chrono>
#include <functional>

namespace micm
{
  template<typename T, template<class> class SparseMatrixPolicy, class LuDecompositionPolicy = CudaLuDecomposition>
  class CudaLinearSolver : public LinearSolver<T, SparseMatrixPolicy, LuDecompositionPolicy>
  {
   public:
    /// This is an instance of struct "LinearSolverParam" that holds
    ///   the constant data of "CudaLinearSolver" class on the device
    LinearSolverParam devstruct_;

    /// This is the default constructor, taking no arguments;
    CudaLinearSolver(){};

    /// This constructor takes two arguments: a sparse matrix and its values
    /// The base class here takes three arguments: the third argument is
    ///   a lamda function that creates an instance of LuDecompositionPolicy;
    ///   in this case, we will use the CudaLuDecomposition specified at line 15;
    ///   See line 62 of "linear_solver.inl" for more details about how
    ///   this lamda function works;
    CudaLinearSolver(const SparseMatrixPolicy<T>& matrix, T initial_value)
        : CudaLinearSolver<T, SparseMatrixPolicy, LuDecompositionPolicy>(
              matrix,
              initial_value,
              [&](const SparseMatrixPolicy<double>& m) -> LuDecompositionPolicy { return LuDecompositionPolicy(m); }){};

    CudaLinearSolver(
        const SparseMatrixPolicy<T>& matrix,
        T initial_value,
        const std::function<LuDecompositionPolicy(const SparseMatrixPolicy<T>&)> create_lu_decomp)
        : LinearSolver<T, SparseMatrixPolicy, LuDecompositionPolicy>(matrix, initial_value, create_lu_decomp)
    {
      LinearSolverParam hoststruct;

      hoststruct.nLij_Lii_ = this->nLij_Lii_.data();
      hoststruct.Lij_yj_ = this->Lij_yj_.data();
      hoststruct.nUij_Uii_ = this->nUij_Uii_.data();
      hoststruct.Uij_xj_ = this->Uij_xj_.data();

      hoststruct.nLij_Lii_size_ = this->nLij_Lii_.size();
      hoststruct.Lij_yj_size_ = this->Lij_yj_.size();
      hoststruct.nUij_Uii_size_ = this->nUij_Uii_.size();
      hoststruct.Uij_xj_size_ = this->Uij_xj_.size();

      /// Copy the data from host struct to device struct
      this->devstruct_ = micm::cuda::CopyConstData(hoststruct);
    }

    /// This is the destructor that will free the device memory of
    ///   the constant data from the class "CudaLinearSolver"
    ~CudaLinearSolver()
    {
      /// Free the device memory allocated by the members of "devstruct_"
      micm::cuda::FreeConstData(this->devstruct_);
    };

    template<template<class> class MatrixPolicy>
    requires(
        CudaMatrix<SparseMatrixPolicy<T>>&& CudaMatrix<MatrixPolicy<T>>&& VectorizableDense<MatrixPolicy<T>>&&
            VectorizableSparse<SparseMatrixPolicy<
                T>>) void Solve(const MatrixPolicy<T>& b, MatrixPolicy<T>& x, const SparseMatrixPolicy<T>& L, const SparseMatrixPolicy<T>& U)
        const
    {
      auto x_param = x.AsDeviceParam();  // we need to update x so it can't be constant and must be an lvalue
      micm::cuda::SolveKernelDriver(b.AsDeviceParam(), x_param, L.AsDeviceParam(), U.AsDeviceParam(), this->devstruct_);
    };

    template<template<class> class MatrixPolicy>
    requires(!CudaMatrix<SparseMatrixPolicy<T>> && !CudaMatrix<MatrixPolicy<T>>) void Solve(
        const MatrixPolicy<T>& b,
        MatrixPolicy<T>& x,
        const SparseMatrixPolicy<T>& L,
        const SparseMatrixPolicy<T>& U) const
    {
<<<<<<< HEAD
      CudaSparseMatrixParam sparseMatrix;
      CudaMatrixParam_to_be_removed denseMatrix;

      sparseMatrix.lower_matrix_ = lower_matrix.AsVector().data();
      sparseMatrix.lower_matrix_size_ = lower_matrix.AsVector().size();
      sparseMatrix.upper_matrix_ = upper_matrix.AsVector().data();
      sparseMatrix.upper_matrix_size_ = upper_matrix.AsVector().size();
      denseMatrix.b_ = b.AsVector().data();
      denseMatrix.x_ = x.AsVector().data();
      denseMatrix.b_size_ = b.AsVector().size();
      denseMatrix.x_size_ = x.AsVector().size();
      denseMatrix.n_grids_ = b.NumRows();  // number of grids
      denseMatrix.b_column_counts_ = b.NumColumns();
      denseMatrix.x_column_counts_ = x.NumColumns();

      /// Call the "SolveKernelDriver" function that invokes the
      ///   CUDA kernel to perform the "solve" function on the device
      return micm::cuda::SolveKernelDriver(sparseMatrix, denseMatrix, this->devstruct_);
=======
      LinearSolver<T, SparseMatrixPolicy, LuDecompositionPolicy>::Solve<MatrixPolicy>(b, x, L, U);
>>>>>>> ada3263c
    };
  };
}  // namespace micm<|MERGE_RESOLUTION|>--- conflicted
+++ resolved
@@ -86,28 +86,7 @@
         const SparseMatrixPolicy<T>& L,
         const SparseMatrixPolicy<T>& U) const
     {
-<<<<<<< HEAD
-      CudaSparseMatrixParam sparseMatrix;
-      CudaMatrixParam_to_be_removed denseMatrix;
-
-      sparseMatrix.lower_matrix_ = lower_matrix.AsVector().data();
-      sparseMatrix.lower_matrix_size_ = lower_matrix.AsVector().size();
-      sparseMatrix.upper_matrix_ = upper_matrix.AsVector().data();
-      sparseMatrix.upper_matrix_size_ = upper_matrix.AsVector().size();
-      denseMatrix.b_ = b.AsVector().data();
-      denseMatrix.x_ = x.AsVector().data();
-      denseMatrix.b_size_ = b.AsVector().size();
-      denseMatrix.x_size_ = x.AsVector().size();
-      denseMatrix.n_grids_ = b.NumRows();  // number of grids
-      denseMatrix.b_column_counts_ = b.NumColumns();
-      denseMatrix.x_column_counts_ = x.NumColumns();
-
-      /// Call the "SolveKernelDriver" function that invokes the
-      ///   CUDA kernel to perform the "solve" function on the device
-      return micm::cuda::SolveKernelDriver(sparseMatrix, denseMatrix, this->devstruct_);
-=======
       LinearSolver<T, SparseMatrixPolicy, LuDecompositionPolicy>::Solve<MatrixPolicy>(b, x, L, U);
->>>>>>> ada3263c
     };
   };
 }  // namespace micm