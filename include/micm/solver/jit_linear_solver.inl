--- conflicted
+++ resolved
@@ -58,20 +58,19 @@
 
   template<std::size_t L, template<class> class SparseMatrixPolicy, class LuDecompositionPolicy>
   inline void JitLinearSolver<L, SparseMatrixPolicy, LuDecompositionPolicy>::Factor(
-<<<<<<< HEAD
-      SparseMatrix<double, SparseMatrixVectorOrdering<L>> &matrix,
-      SparseMatrix<double, SparseMatrixVectorOrdering<L>> &lower_matrix,
-      SparseMatrix<double, SparseMatrixVectorOrdering<L>> &upper_matrix)
-=======
-      SparseMatrix<double, SparseMatrixVectorOrdering<L>> &matrix, bool& is_singular)
-  {
-    LinearSolver<double, SparseMatrixPolicy, LuDecompositionPolicy>::Factor(matrix, is_singular);
+        SparseMatrix<double, SparseMatrixVectorOrdering<L>>& matrix,
+        SparseMatrix<double, SparseMatrixVectorOrdering<L>>& lower_matrix,
+        SparseMatrix<double, SparseMatrixVectorOrdering<L>>& upper_matrix,
+        bool& is_singular)
+  {
+    LinearSolver<double, SparseMatrixPolicy, LuDecompositionPolicy>::Factor(matrix, lower_matrix, upper_matrix, is_singular);
   }
 
   template<std::size_t L, template<class> class SparseMatrixPolicy, class LuDecompositionPolicy>
   inline void JitLinearSolver<L, SparseMatrixPolicy, LuDecompositionPolicy>::Factor(
-      SparseMatrix<double, SparseMatrixVectorOrdering<L>> &matrix)
->>>>>>> 713afafa
+        SparseMatrix<double, SparseMatrixVectorOrdering<L>>& matrix,
+        SparseMatrix<double, SparseMatrixVectorOrdering<L>>& lower_matrix,
+        SparseMatrix<double, SparseMatrixVectorOrdering<L>>& upper_matrix)
   {
     LinearSolver<double, SparseMatrixPolicy, LuDecompositionPolicy>::Factor(matrix, lower_matrix, upper_matrix);
   }
