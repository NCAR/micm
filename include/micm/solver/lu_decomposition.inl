// Copyright (C) 2023-2024 National Center for Atmospheric Research
// SPDX-License-Identifier: Apache-2.0

namespace micm
{

  inline LuDecomposition::LuDecomposition()
  {
  }

  template<typename T>
  inline LuDecomposition::LuDecomposition(const SparseMatrix<T>& matrix)
  {
    Initialize<T, SparseMatrix>(matrix);
  }

  template<typename T, template <class> class SparseMatrixPolicy>
  inline LuDecomposition LuDecomposition::Create(const SparseMatrixPolicy<T>& matrix)
  {
    LuDecomposition lu_decomp{};
    lu_decomp.Initialize<T, SparseMatrixPolicy<T>>(matrix, T{});
    return lu_decomp;
  }

  template<typename T, class SparseMatrixPolicy>
  inline LuDecomposition LuDecomposition::Create(const SparseMatrixPolicy& matrix)
  {
    LuDecomposition lu_decomp{};
    lu_decomp.Initialize<T, SparseMatrixPolicy>(matrix, T{});
    return lu_decomp;
  }

  template<typename T, class SparseMatrixPolicy>
  inline void LuDecomposition::Initialize(const SparseMatrixPolicy& matrix, T initial_value)
  {
    MICM_PROFILE_FUNCTION();

    std::size_t n = matrix[0].size();
    auto LU = GetLUMatrices<T, SparseMatrixPolicy>(matrix, initial_value);
    const auto& L_row_start = LU.first.RowStartVector();
    const auto& L_row_ids = LU.first.RowIdsVector();
    const auto& U_row_start = LU.second.RowStartVector();
    const auto& U_row_ids = LU.second.RowIdsVector();
    for (std::size_t i = 0; i < matrix[0].size(); ++i)
    {
      std::pair<std::size_t, std::size_t> iLU(0, 0);
      // Upper triangular matrix
      for (std::size_t k = i; k < n; ++k)
      {
        std::size_t nkj = 0;
        for (std::size_t j_id = L_row_start[i]; j_id < L_row_start[i + 1]; ++j_id)
        {
          std::size_t j = L_row_ids[j_id];
          if (j >= i)
            break;
          if (LU.second.IsZero(j, k))
            continue;
          ++nkj;
          lij_ujk_.push_back(std::make_pair(LU.first.VectorIndex(0, i, j), LU.second.VectorIndex(0, j, k)));
        }
        if (matrix.IsZero(i, k))
        {
          if (nkj == 0 && k != i)
            continue;
          do_aik_.push_back(false);
        }
        else
        {
          do_aik_.push_back(true);
          aik_.push_back(matrix.VectorIndex(0, i, k));
        }
        uik_nkj_.push_back(std::make_pair(LU.second.VectorIndex(0, i, k), nkj));
        ++(iLU.second);
      }
      // Lower triangular matrix
      lki_nkj_.push_back(std::make_pair(LU.first.VectorIndex(0, i, i), 0));
      for (std::size_t k = i + 1; k < n; ++k)
      {
        std::size_t nkj = 0;
        for (std::size_t j_id = L_row_start[k]; j_id < L_row_start[k + 1]; ++j_id)
        {
          std::size_t j = L_row_ids[j_id];
          if (j >= i)
            break;
          if (LU.second.IsZero(j, i))
            continue;
          ++nkj;
          lkj_uji_.push_back(std::make_pair(LU.first.VectorIndex(0, k, j), LU.second.VectorIndex(0, j, i)));
        }
        if (matrix.IsZero(k, i))
        {
          if (nkj == 0)
            continue;
          do_aki_.push_back(false);
        }
        else
        {
          do_aki_.push_back(true);
          aki_.push_back(matrix.VectorIndex(0, k, i));
        }
        uii_.push_back(LU.second.VectorIndex(0, i, i));
        lki_nkj_.push_back(std::make_pair(LU.first.VectorIndex(0, k, i), nkj));
        ++(iLU.first);
      }
      niLU_.push_back(iLU);
    }
  }

  template<typename T, template <class> class SparseMatrixPolicy>
  inline std::pair<SparseMatrixPolicy<T>, SparseMatrixPolicy<T>> LuDecomposition::GetLUMatrices(
      const SparseMatrixPolicy<T>& A,
      T initial_value)
  {
    return GetLUMatrices<T, SparseMatrixPolicy<T>>(A, initial_value);
  }
  
  template<typename T, class SparseMatrixPolicy>
  inline std::pair<SparseMatrixPolicy, SparseMatrixPolicy> LuDecomposition::GetLUMatrices(
      const SparseMatrixPolicy& A,
      T initial_value)
  {
    MICM_PROFILE_FUNCTION();

    std::size_t n = A[0].size();
    std::set<std::pair<std::size_t, std::size_t>> L_ids, U_ids;
    const auto& row_start = A.RowStartVector();
    const auto& row_ids = A.RowIdsVector();
    for (std::size_t i = 0; i < n; ++i)
    {
      // Upper triangular matrix
      for (std::size_t k = i; k < n; ++k)
      {
        if (!A.IsZero(i, k) || k == i)
        {
          U_ids.insert(std::make_pair(i, k));
          continue;
        }
        for (std::size_t j = 0; j < i; ++j)
        {
          if (L_ids.find(std::make_pair(i, j)) != L_ids.end() && U_ids.find(std::make_pair(j, k)) != U_ids.end())
          {
            U_ids.insert(std::make_pair(i, k));
            break;
          }
        }
      }
      // Lower triangular matrix
      for (std::size_t k = i; k < n; ++k)
      {
        if (!A.IsZero(k, i) || k == i)
        {
          L_ids.insert(std::make_pair(k, i));
          continue;
        }
        for (std::size_t j = 0; j < i; ++j)
        {
          if (L_ids.find(std::make_pair(k, j)) != L_ids.end() && U_ids.find(std::make_pair(j, i)) != U_ids.end())
          {
            L_ids.insert(std::make_pair(k, i));
            break;
          }
        }
      }
    }
    auto L_builder =
<<<<<<< HEAD
        micm::SparseMatrix<T, OrderingPolicy>::create(n).number_of_blocks(A.Size()).initial_value(initial_value);
=======
        SparseMatrixPolicy::create(n).number_of_blocks(A.size()).initial_value(initial_value);
>>>>>>> a833afc6
    for (auto& pair : L_ids)
    {
      L_builder = L_builder.with_element(pair.first, pair.second);
    }
    auto U_builder =
<<<<<<< HEAD
        micm::SparseMatrix<T, OrderingPolicy>::create(n).number_of_blocks(A.Size()).initial_value(initial_value);
=======
        SparseMatrixPolicy::create(n).number_of_blocks(A.size()).initial_value(initial_value);
>>>>>>> a833afc6
    for (auto& pair : U_ids)
    {
      U_builder = U_builder.with_element(pair.first, pair.second);
    }
    std::pair<SparseMatrixPolicy, SparseMatrixPolicy> LU(L_builder, U_builder);
    return LU;
  }

  template<typename T, template<class> class SparseMatrixPolicy>
  inline void LuDecomposition::Decompose(const SparseMatrixPolicy<T>& A, SparseMatrixPolicy<T>& L, SparseMatrixPolicy<T>& U)
      const
  {
    bool is_singular = false;
    Decompose<T, SparseMatrixPolicy>(A, L, U, is_singular);
  }

  template<typename T, template<class> class SparseMatrixPolicy>
    requires(!VectorizableSparse<SparseMatrixPolicy<T>>)
  inline void LuDecomposition::Decompose(const SparseMatrixPolicy<T>& A, SparseMatrixPolicy<T>& L, SparseMatrixPolicy<T>& U, bool& is_singular)
      const
  {
    MICM_PROFILE_FUNCTION();

    // Loop over blocks
    for (std::size_t i_block = 0; i_block < A.Size(); ++i_block)
    {
      auto A_vector = std::next(A.AsVector().begin(), i_block * A.FlatBlockSize());
      auto L_vector = std::next(L.AsVector().begin(), i_block * L.FlatBlockSize());
      auto U_vector = std::next(U.AsVector().begin(), i_block * U.FlatBlockSize());
      auto do_aik = do_aik_.begin();
      auto aik = aik_.begin();
      auto uik_nkj = uik_nkj_.begin();
      auto lij_ujk = lij_ujk_.begin();
      auto do_aki = do_aki_.begin();
      auto aki = aki_.begin();
      auto lki_nkj = lki_nkj_.begin();
      auto lkj_uji = lkj_uji_.begin();
      auto uii = uii_.begin();
      is_singular = false;
      for (auto& inLU : niLU_)
      {
        // Upper trianglur matrix
        for (std::size_t iU = 0; iU < inLU.second; ++iU)
        {
          if (*(do_aik++))
            U_vector[uik_nkj->first] = A_vector[*(aik++)];
          for (std::size_t ikj = 0; ikj < uik_nkj->second; ++ikj)
          {
            U_vector[uik_nkj->first] -= L_vector[lij_ujk->first] * U_vector[lij_ujk->second];
            ++lij_ujk;
          }
          ++uik_nkj;
        }
        // Lower triangular matrix
        L_vector[(lki_nkj++)->first] = 1.0;
        for (std::size_t iL = 0; iL < inLU.first; ++iL)
        {
          if (*(do_aki++))
            L_vector[lki_nkj->first] = A_vector[*(aki++)];
          for (std::size_t ikj = 0; ikj < lki_nkj->second; ++ikj)
          {
            L_vector[lki_nkj->first] -= L_vector[lkj_uji->first] * U_vector[lkj_uji->second];
            ++lkj_uji;
          }
          if( U_vector[*uii] == 0.0 )
          {
            is_singular = true;
            return;
          }
          L_vector[lki_nkj->first] /= U_vector[*uii];
          ++lki_nkj;
          ++uii;
        }
      }
    }
  }

  template<typename T, template<class> class SparseMatrixPolicy>
    requires(VectorizableSparse<SparseMatrixPolicy<T>>)
  inline void LuDecomposition::Decompose(const SparseMatrixPolicy<T>& A, SparseMatrixPolicy<T>& L, SparseMatrixPolicy<T>& U, bool& is_singular)
      const
  {
    MICM_PROFILE_FUNCTION();

    std::size_t A_Size = A.Size();
    std::size_t A_GroupVectorSize = A.GroupVectorSize();
    std::size_t A_GroupSizeOfFlatBlockSize = A.GroupSize(A.FlatBlockSize());
    std::size_t L_GroupSizeOfFlatBlockSize = L.GroupSize(L.FlatBlockSize());
    std::size_t U_GroupSizeOfFlatBlockSize = U.GroupSize(U.FlatBlockSize());

    // Loop over groups of blocks
    for (std::size_t i_group = 0; i_group < A.NumberOfGroups(A_Size); ++i_group)
    {
      auto A_vector = std::next(A.AsVector().begin(), i_group * A_GroupSizeOfFlatBlockSize);
      auto L_vector = std::next(L.AsVector().begin(), i_group * L_GroupSizeOfFlatBlockSize);
      auto U_vector = std::next(U.AsVector().begin(), i_group * U_GroupSizeOfFlatBlockSize);
      auto do_aik = do_aik_.begin();
      auto aik = aik_.begin();
      auto uik_nkj = uik_nkj_.begin();
      auto lij_ujk = lij_ujk_.begin();
      auto do_aki = do_aki_.begin();
      auto aki = aki_.begin();
      auto lki_nkj = lki_nkj_.begin();
      auto lkj_uji = lkj_uji_.begin();
      auto uii = uii_.begin();
      is_singular = false;
      std::size_t n_cells = std::min(A_GroupVectorSize, A_Size - i_group * A_GroupVectorSize);
      for (auto& inLU : niLU_)
      {
        // Upper trianglur matrix
        for (std::size_t iU = 0; iU < inLU.second; ++iU)
        {
          std::size_t uik_nkj_first = uik_nkj->first;
          if (*(do_aik++))
          {
            std::copy(A_vector + *aik, A_vector + *aik + n_cells, U_vector + uik_nkj_first);
            ++aik;
          }
          for (std::size_t ikj = 0; ikj < uik_nkj->second; ++ikj)
          {
            std::size_t lij_ujk_first = lij_ujk->first;
            std::size_t lij_ujk_second = lij_ujk->second;
            for (std::size_t i_cell = 0; i_cell < n_cells; ++i_cell)
              U_vector[uik_nkj_first + i_cell] -= L_vector[lij_ujk_first + i_cell] * U_vector[lij_ujk_second + i_cell];
            ++lij_ujk;
          }
          ++uik_nkj;
        }
        // Lower triangular matrix
        std::size_t lki_nkj_first = lki_nkj->first;
        for (std::size_t i_cell = 0; i_cell < n_cells; ++i_cell)
          L_vector[lki_nkj_first + i_cell] = 1.0;
        ++lki_nkj;
        for (std::size_t iL = 0; iL < inLU.first; ++iL)
        {
          lki_nkj_first = lki_nkj->first;
          if (*(do_aki++))
          {
            std::copy(A_vector + *aki, A_vector + *aki + n_cells, L_vector + lki_nkj_first);
            ++aki;
          }
          for (std::size_t ikj = 0; ikj < lki_nkj->second; ++ikj)
          {
            std::size_t lkj_uji_first = lkj_uji->first;
            std::size_t lkj_uji_second = lkj_uji->second;
            for (std::size_t i_cell = 0; i_cell < n_cells; ++i_cell)
              L_vector[lki_nkj_first + i_cell] -= L_vector[lkj_uji_first + i_cell] * U_vector[lkj_uji_second + i_cell];
            ++lkj_uji;
          }
          std::size_t uii_deref = *uii;
          for (std::size_t i_cell = 0; i_cell < n_cells; ++i_cell)
          {
            if (U_vector[uii_deref + i_cell] == 0.0)
            {
              is_singular = true;
              return;
            }
            L_vector[lki_nkj_first + i_cell] /= U_vector[uii_deref + i_cell];
          }
          ++lki_nkj;
          ++uii;
        }
      }
    }
  }

}  // namespace micm<|MERGE_RESOLUTION|>--- conflicted
+++ resolved
@@ -162,22 +162,12 @@
         }
       }
     }
-    auto L_builder =
-<<<<<<< HEAD
-        micm::SparseMatrix<T, OrderingPolicy>::create(n).number_of_blocks(A.Size()).initial_value(initial_value);
-=======
-        SparseMatrixPolicy::create(n).number_of_blocks(A.size()).initial_value(initial_value);
->>>>>>> a833afc6
+    auto L_builder = SparseMatrixPolicy::create(n).number_of_blocks(A.Size()).initial_value(initial_value);
     for (auto& pair : L_ids)
     {
       L_builder = L_builder.with_element(pair.first, pair.second);
     }
-    auto U_builder =
-<<<<<<< HEAD
-        micm::SparseMatrix<T, OrderingPolicy>::create(n).number_of_blocks(A.Size()).initial_value(initial_value);
-=======
-        SparseMatrixPolicy::create(n).number_of_blocks(A.size()).initial_value(initial_value);
->>>>>>> a833afc6
+    auto U_builder = SparseMatrixPolicy::create(n).number_of_blocks(A.Size()).initial_value(initial_value);
     for (auto& pair : U_ids)
     {
       U_builder = U_builder.with_element(pair.first, pair.second);
