--- conflicted
+++ resolved
@@ -278,11 +278,7 @@
       auto lkj_uji = lkj_uji_.begin();
       auto uii = uii_.begin();
       is_singular = false;
-<<<<<<< HEAD
-      std::size_t n_cells = std::min(A_GroupVectorSize, A_Size - i_group * A_GroupVectorSize);
-=======
       const std::size_t n_cells = std::min(A_GroupVectorSize, A_Size - i_group * A_GroupVectorSize);
->>>>>>> 20da447e
       for (auto& inLU : niLU_)
       {
         // Upper trianglur matrix
