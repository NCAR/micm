--- conflicted
+++ resolved
@@ -162,20 +162,12 @@
         }
       }
     }
-<<<<<<< HEAD
     auto L_builder = SparseMatrixPolicy::create(n).number_of_blocks(A.Size()).initial_value(initial_value);
-=======
-    auto L_builder = SparseMatrixPolicy::create(n).number_of_blocks(A.size()).initial_value(initial_value);
->>>>>>> fe471cb9
     for (auto& pair : L_ids)
     {
       L_builder = L_builder.with_element(pair.first, pair.second);
     }
-<<<<<<< HEAD
     auto U_builder = SparseMatrixPolicy::create(n).number_of_blocks(A.Size()).initial_value(initial_value);
-=======
-    auto U_builder = SparseMatrixPolicy::create(n).number_of_blocks(A.size()).initial_value(initial_value);
->>>>>>> fe471cb9
     for (auto& pair : U_ids)
     {
       U_builder = U_builder.with_element(pair.first, pair.second);
@@ -332,11 +324,7 @@
           std::size_t uii_deref = *uii;
           for (std::size_t i_cell = 0; i_cell < n_cells; ++i_cell)
           {
-<<<<<<< HEAD
             if (U_vector[uii_deref + i_cell] == 0.0)
-=======
-            if (U_vector[*uii + i_cell] == 0.0)
->>>>>>> fe471cb9
             {
               is_singular = true;
               return;
