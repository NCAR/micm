--- conflicted
+++ resolved
@@ -25,14 +25,10 @@
    public:
     /// @brief Default constructor
     Condition();
-<<<<<<< HEAD
-    Condition(std::string name, std::string units);
-=======
     /// @brief Define an environmental condition
     /// @param name The name
     /// @param units The units
-    Condition(const std::string& name, const std::string& units);
->>>>>>> 1428e724
+    Condition(std::string name, std::string units);
   };
 
 }  // namespace micm