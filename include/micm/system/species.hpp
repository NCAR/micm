/* Copyright (C) 2023 National Center for Atmospheric Research,
 *
 * SPDX-License-Identifier: Apache-2.0
 */
#pragma once

#include <micm/system/property.hpp>
#include <string>
#include <vector>

namespace micm
{

  /**
   * @brief A representation of a chemcial species
   *
   */
  class Species
  {
   public:
    /// @brief The name of this species
    const std::string name_;
    /// @brief A list of properties of this species
    const std::vector<Property> properties_;

    /// @brief Default constructor is not allowed
    Species() = delete;

    /// @brief Copy Constructor
    /// @param other
    Species(const Species& other);

    /// @brief Construct a species by name only
    /// @param name The name of the species
    Species(const std::string& name);

    /// @brief Construct a species by name and properties
    /// @param name The name of the species
    /// @param properties The properties of the species
    Species(const std::string& name, std::vector<Property> properties);

    /// @brief Construct a species by name and property
    /// @param name The name of the species
    /// @param property A property of the species
    Species(const std::string& name, Property property);
  };

  inline Species::Species(const Species& other)
      : name_(other.name_),
        properties_(other.properties_){};

<<<<<<< HEAD
  inline Species::Species(const std::string name)
      : name_(name){};

  inline Species::Species(const std::string name, const std::vector<Property> properties)
      : name_(name),
        properties_(properties){};

  inline Species::Species(const std::string name, const Property property)
=======
  inline Species::Species(const std::string& name)
      : name_(name){};

  inline Species::Species(const std::string& name, std::vector<Property> properties)
      : name_(name),
        properties_(properties){};

  inline Species::Species(const std::string& name, Property property)
>>>>>>> d45a4330
      : name_(name),
        properties_({ property }){};

}  // namespace micm<|MERGE_RESOLUTION|>--- conflicted
+++ resolved
@@ -26,6 +26,10 @@
     /// @brief Default constructor is not allowed
     Species() = delete;
 
+    /// @brief Copy assignment
+    /// @param other species to copy
+    Species operator=(const Species& other);
+
     /// @brief Copy Constructor
     /// @param other
     Species(const Species& other);
@@ -45,29 +49,23 @@
     Species(const std::string& name, Property property);
   };
 
+  inline Species Species::operator=(const Species& other)
+  {
+    return Species{ other };
+  }
+
   inline Species::Species(const Species& other)
       : name_(other.name_),
         properties_(other.properties_){};
 
-<<<<<<< HEAD
-  inline Species::Species(const std::string name)
+  inline Species::Species(const std::string& name)
       : name_(name){};
 
-  inline Species::Species(const std::string name, const std::vector<Property> properties)
+  inline Species::Species(const std::string& name, const std::vector<Property> properties)
       : name_(name),
         properties_(properties){};
 
-  inline Species::Species(const std::string name, const Property property)
-=======
-  inline Species::Species(const std::string& name)
-      : name_(name){};
-
-  inline Species::Species(const std::string& name, std::vector<Property> properties)
-      : name_(name),
-        properties_(properties){};
-
-  inline Species::Species(const std::string& name, Property property)
->>>>>>> d45a4330
+  inline Species::Species(const std::string& name, const Property property)
       : name_(name),
         properties_({ property }){};
 
