/* Copyright (C) 2022 National Center for Atmospheric Research,
 *
 * SPDX-License-Identifier: Apache-2.0
 */
#pragma once

#include <micm/system/condition.hpp>
#include <micm/system/phase.hpp>
#include <micm/system/species.hpp>
#include <string>
#include <vector>

namespace micm
{

  /**
   * @brief A `System` holds all physical information that represents a grid cell.
   *
   */
  template<typename T>
  class System
  {
   private:
    /// @brief The gas phase is a micm::Phase and determines what species are present.
    const Phase<T> gas_phase_;
    /// @brief This is a catchall for anything that is not the gas phase.
    const std::vector<Phase<T>> phases_;
    /// @brief This represents any physical measurement of a grid cell.
    const std::vector<Condition> conditions_;

   public:
    /// @brief Default constructor
    System();

<<<<<<< HEAD
    size_t Size();
    const Phase& FindPhase(const std::string& name);
    const Species& FindSpecies(const Phase& phase, const std::string& name);
=======
    /// @brief The size of the system
    /// @return The number of reacting species
    std::size_t Size();
    /// @brief Locate a particular phase held by the system
    /// @param name The identifier for a phase
    /// @return A non-owning pointer to a micm::Phase or `nullptr`.
    const Phase<T>* FindPhase(const std::string& name);
    /// @brief Locate a species inside of a phase
    /// @param phase The identifier for a phase
    /// @param name The name of a particular species in a particular phase.
    /// @return A non-owning pointer to a micm::Phase or `nullptr`.
    const Species<T>* FindSpecies(const Phase<T>& phase, const std::string& name);
>>>>>>> 1428e724
  };

  template<typename T>
  inline System<T>::System()
    : gas_phase_(),
      phases_(),
      conditions_()
  {
  }

}  // namespace micm<|MERGE_RESOLUTION|>--- conflicted
+++ resolved
@@ -32,11 +32,6 @@
     /// @brief Default constructor
     System();
 
-<<<<<<< HEAD
-    size_t Size();
-    const Phase& FindPhase(const std::string& name);
-    const Species& FindSpecies(const Phase& phase, const std::string& name);
-=======
     /// @brief The size of the system
     /// @return The number of reacting species
     std::size_t Size();
@@ -49,7 +44,6 @@
     /// @param name The name of a particular species in a particular phase.
     /// @return A non-owning pointer to a micm::Phase or `nullptr`.
     const Species<T>* FindSpecies(const Phase<T>& phase, const std::string& name);
->>>>>>> 1428e724
   };
 
   template<typename T>
