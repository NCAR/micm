--- conflicted
+++ resolved
@@ -138,13 +138,10 @@
             llvm::VectorizerParams::VectorizationFactor = 2;
 
             // Add some optimizations.
-<<<<<<< HEAD
-=======
             // many from
             // https://www.intel.com/content/www/us/en/developer/articles/technical/optimize-llvm-code-data-analytics-vectorization.html#gs.6xkals
             // explanation of a few: https://seanforfun.github.io/llvm/2019/08/08/LLVMKaleidoscopeChap3.html
             // pass_manager->add(llvm::createFunctionInliningPass()); // causes segfault
->>>>>>> 0af83be4
             pass_manager->add(llvm::createLoopRotatePass());
             pass_manager->add(llvm::createLICMPass());
             pass_manager->add(llvm::createInstructionCombiningPass());
@@ -154,11 +151,7 @@
             pass_manager->add(llvm::createCFGSimplificationPass());
             pass_manager->add(llvm::createLoopVectorizePass());
             pass_manager->add(llvm::createSLPVectorizerPass());
-<<<<<<< HEAD
-            //pass_manager->add(llvm::createGlobalOptimizerPass());
-=======
             // pass_manager->add(llvm::createGlobalOptimizerPass()); // causes segfault
->>>>>>> 0af83be4
             pass_manager->doInitialization();
 
             // Run the optimizations over all functions in the module being added to
