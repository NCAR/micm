--- conflicted
+++ resolved
@@ -54,22 +54,7 @@
               std::move(linear_solver),
               std::move(rates),
               jacobian,
-<<<<<<< HEAD
-              number_of_species)
-    {
-      CudaRosenbrockSolverParam hoststruct;
-      // jacobian.GroupVectorSize() is the same as the number of grid cells for the CUDA implementation
-      // the absolute tolerance size is the same as the number of solved variables in one grid cell
-      hoststruct.errors_size_ = 8 *  number_of_species; // jacobian.GroupVectorSize() * number_of_species;
-      auto diagonal_indices = jacobian.DiagonalIndices(0);
-      hoststruct.jacobian_diagonal_elements_ = diagonal_indices.data();
-      hoststruct.jacobian_diagonal_elements_size_ = diagonal_indices.size();
-      // Copy the data from host struct to device struct
-      this->devstruct_ = micm::cuda::CopyConstData(hoststruct);
-    };
-=======
               number_of_species){};
->>>>>>> 5ecfe36f
 
     /// This is the destructor that will free the device memory of
     ///   the constant data from the class "CudaRosenbrockSolver"
