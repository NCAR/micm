--- conflicted
+++ resolved
@@ -4,6 +4,7 @@
 #pragma once
 
 #include <micm/process/process_set.hpp>
+#include <micm/util/cuda_param.hpp>
 #include <micm/util/cuda_param.hpp>
 
 #ifdef USE_CUDA
@@ -52,7 +53,6 @@
       const MatrixPolicy<double>& state_variables,
       MatrixPolicy<double>& forcing) const
   {
-<<<<<<< HEAD
     CudaMatrixParam matrix;
     matrix.rate_constants_ = rate_constants.AsVector().data(); 
     matrix.state_variables_ = state_variables.AsVector().data(); 
@@ -74,27 +74,6 @@
     std::chrono::nanoseconds kernel_duration = micm::cuda::AddForcingTermsKernelDriver(
         matrix,
         processSet);
-=======
-    CUDAMatrixParam matrixParam;
-    matrixParam.rate_constants = rate_constants.AsVector().data();
-    matrixParam.state_variables = state_variables.AsVector().data();
-    matrixParam.forcing = forcing.AsVector().data();
-    matrixParam.n_grids = rate_constants.size();
-    matrixParam.n_reactions = rate_constants[0].size();
-    matrixParam.n_species = state_variables[0].size();
-
-    CUDAProcessSetParam processSet;
-    processSet.number_of_reactants = number_of_reactants_.data();
-    processSet.reactant_ids = reactant_ids_.data();
-    processSet.reactant_ids_size = reactant_ids_.size();
-    processSet.number_of_products = number_of_products_.data();
-    processSet.product_ids = product_ids_.data();
-    processSet.product_ids_size = product_ids_.size();
-    processSet.yields = yields_.data();
-    processSet.yields_size = yields_.size();
-
-    std::chrono::nanoseconds kernel_duration = micm::cuda::AddForcingTermsKernelDriver(matrixParam, processSet);
->>>>>>> 1a1533b9
     return kernel_duration;  // time performance of kernel function
   }
   template<template<class> class MatrixPolicy, template<class> class SparseMatrixPolicy>
@@ -104,7 +83,6 @@
       const MatrixPolicy<double>& state_variables,
       SparseMatrixPolicy<double>& jacobian) const
   {
-<<<<<<< HEAD
     CudaMatrixParam matrix; 
     matrix.rate_constants_ = rate_constants.AsVector().data(); 
     matrix.state_variables_ = state_variables.AsVector().data(); 
@@ -130,31 +108,6 @@
         matrix, 
         sparseMatrix, 
         processSet);
-=======
-    CUDAMatrixParam matrixParam;
-    matrixParam.rate_constants = rate_constants.AsVector().data();
-    matrixParam.state_variables = state_variables.AsVector().data();
-    matrixParam.n_grids = rate_constants.size();
-    matrixParam.n_reactions = rate_constants[0].size();
-    matrixParam.n_species = state_variables[0].size();
-
-    CUDASparseMatrixParam sparseMatrix;
-    sparseMatrix.jacobian = jacobian.AsVector().data();
-    sparseMatrix.jacobian_size = jacobian.AsVector().size();
-
-    CUDAProcessSetParam processSet;
-    processSet.number_of_reactants = number_of_reactants_.data();
-    processSet.reactant_ids = reactant_ids_.data();
-    processSet.reactant_ids_size = reactant_ids_.size();
-    processSet.number_of_products = number_of_products_.data();
-    processSet.yields = yields_.data();
-    processSet.yields_size = yields_.size();
-    processSet.jacobian_flat_ids = jacobian_flat_ids_.data();
-    processSet.jacobian_flat_ids_size = jacobian_flat_ids_.size();
-
-    std::chrono::nanoseconds kernel_duration =
-        micm::cuda::AddJacobianTermsKernelDriver(matrixParam, sparseMatrix, processSet);
->>>>>>> 1a1533b9
     return kernel_duration;  // time performance of kernel function
   }
 }  // namespace micm
