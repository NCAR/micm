--- conflicted
+++ resolved
@@ -45,27 +45,17 @@
         const MatrixPolicy<double>& state_variables,
         MatrixPolicy<double>& forcing) const;
 
-<<<<<<< HEAD
     template<class MatrixPolicy, class SparseMatrixPolicy>
-    requires VectorizableDense<MatrixPolicy> && VectorizableSparse<SparseMatrixPolicy>
-    void SubtractJacobianTerms(
+    requires(
+        CudaMatrix<MatrixPolicy>&& CudaMatrix<SparseMatrixPolicy>&& VectorizableDense<MatrixPolicy>&&
+            VectorizableSparse<SparseMatrixPolicy>) void SubtractJacobianTerms(const MatrixPolicy& rate_constants, const MatrixPolicy& state_variables, SparseMatrixPolicy& jacobian)
+        const;
+
+    template<class MatrixPolicy, class SparseMatrixPolicy>
+    requires(!CudaMatrix<MatrixPolicy> && !CudaMatrix<SparseMatrixPolicy>) void SubtractJacobianTerms(
         const MatrixPolicy& rate_constants,
         const MatrixPolicy& state_variables,
         SparseMatrixPolicy& jacobian) const;
-=======
-    template<template<class> class MatrixPolicy, template<class> class SparseMatrixPolicy>
-    requires(
-        CudaMatrix<MatrixPolicy<double>>&& CudaMatrix<SparseMatrixPolicy<double>>&& VectorizableDense<MatrixPolicy<double>>&&
-            VectorizableSparse<SparseMatrixPolicy<
-                double>>) void SubtractJacobianTerms(const MatrixPolicy<double>& rate_constants, const MatrixPolicy<double>& state_variables, SparseMatrixPolicy<double>& jacobian)
-        const;
-
-    template<template<class> class MatrixPolicy, template<class> class SparseMatrixPolicy>
-    requires(!CudaMatrix<MatrixPolicy<double>> && !CudaMatrix<SparseMatrixPolicy<double>>) void SubtractJacobianTerms(
-        const MatrixPolicy<double>& rate_constants,
-        const MatrixPolicy<double>& state_variables,
-        SparseMatrixPolicy<double>& jacobian) const;
->>>>>>> 9c86cc8f
   };
 
   inline CudaProcessSet::CudaProcessSet(
@@ -123,14 +113,6 @@
         rate_constants.AsDeviceParam(), state_variables.AsDeviceParam(), forcing_param, this->devstruct_);
   }
 
-<<<<<<< HEAD
-  template<class MatrixPolicy, class SparseMatrixPolicy>
-  requires VectorizableDense<MatrixPolicy> && VectorizableSparse<SparseMatrixPolicy>
-  inline void CudaProcessSet::SubtractJacobianTerms(
-      const MatrixPolicy& rate_constants,
-      const MatrixPolicy& state_variables,
-      SparseMatrixPolicy& jacobian) const
-=======
   // call the function from the base class
   template<template<class> class MatrixPolicy>
   requires(!CudaMatrix<MatrixPolicy<double>>) inline void CudaProcessSet::AddForcingTerms(
@@ -141,15 +123,12 @@
     AddForcingTerms(rate_constants, state_variables, forcing);
   }
 
-  template<template<class> class MatrixPolicy, template<class> class SparseMatrixPolicy>
+  template<class MatrixPolicy, class SparseMatrixPolicy>
   requires(
-      CudaMatrix<MatrixPolicy<double>>&& CudaMatrix<SparseMatrixPolicy<double>>&& VectorizableDense<MatrixPolicy<double>>&&
-          VectorizableSparse<SparseMatrixPolicy<double>>) inline void CudaProcessSet::
-      SubtractJacobianTerms(
-          const MatrixPolicy<double>& rate_constants,
-          const MatrixPolicy<double>& state_variables,
-          SparseMatrixPolicy<double>& jacobian) const
->>>>>>> 9c86cc8f
+      CudaMatrix<MatrixPolicy>&& CudaMatrix<SparseMatrixPolicy>&& VectorizableDense<MatrixPolicy>&& VectorizableSparse<SparseMatrixPolicy>) inline void CudaProcessSet::SubtractJacobianTerms(
+          const MatrixPolicy& rate_constants,
+          const MatrixPolicy& state_variables,
+          SparseMatrixPolicy& jacobian) const
   {
     auto jacobian_param =
         jacobian.AsDeviceParam();  // we need to update jacobian so it can't be constant and must be an lvalue
@@ -158,12 +137,11 @@
   }
 
   // call the function from the base class
-  template<template<class> class MatrixPolicy, template<class> class SparseMatrixPolicy>
-  requires(!CudaMatrix<MatrixPolicy<double>> && !CudaMatrix<SparseMatrixPolicy<double>>) inline void CudaProcessSet::
-      SubtractJacobianTerms(
-          const MatrixPolicy<double>& rate_constants,
-          const MatrixPolicy<double>& state_variables,
-          SparseMatrixPolicy<double>& jacobian) const
+  template<class MatrixPolicy, class SparseMatrixPolicy>
+  requires(!CudaMatrix<MatrixPolicy> && !CudaMatrix<SparseMatrixPolicy>) inline void CudaProcessSet::SubtractJacobianTerms(
+          const MatrixPolicy& rate_constants,
+          const MatrixPolicy& state_variables,
+          SparseMatrixPolicy& jacobian) const
   {
     SubtractJacobianTerms(rate_constants, state_variables, jacobian);
   }
