/* Copyright (C) 2023 National Center for Atmospheric Research,
 *
 * SPDX-License-Identifier: Apache-2.0
 */
#pragma once

#include <memory>
#include <micm/process/arrhenius_rate_constant.hpp>
#include <micm/process/branched_rate_constant.hpp>
#include <micm/process/rate_constant.hpp>
#include <micm/process/surface_rate_constant.hpp>
#include <micm/process/ternary_chemical_activation_rate_constant.hpp>
#include <micm/process/troe_rate_constant.hpp>
#include <micm/process/tunneling_rate_constant.hpp>
#include <micm/process/user_defined_rate_constant.hpp>
#include <micm/solver/state.hpp>
#include <micm/system/phase.hpp>
#include <micm/system/species.hpp>
#include <utility>
#include <vector>

namespace micm
{

  /// @brief An alias that allows making products easily
  using Yield = std::pair<micm::Species, double>;

  inline Yield yields(micm::Species species, double yield)
  {
    return Yield(species, yield);
  };

  class ProcessBuilder;

  struct Process
  {
    std::vector<Species> reactants_;
    std::vector<Yield> products_;
    std::unique_ptr<RateConstant> rate_constant_;
    Phase phase_;

    /// @brief Update the solver state rate constants
    /// @param processes The set of processes being solved
    /// @param state The solver state to update
<<<<<<< HEAD
    template<template<class> class MatrixPolicy, template<class> class SparseMatrixPolicy>
    requires(!VectorizableDense<MatrixPolicy<double>>) static void UpdateState(
        const std::vector<Process>& processes,
        State<MatrixPolicy, SparseMatrixPolicy>& state);
    template<template<class> class MatrixPolicy, template<class> class SparseMatrixPolicy>
    requires(VectorizableDense<MatrixPolicy<double>>) static void UpdateState(
        const std::vector<Process>& processes,
        State<MatrixPolicy, SparseMatrixPolicy>& state);
=======
    template<template<class> class MatrixPolicy>
    requires(!VectorizableDense<MatrixPolicy<double>>) static void UpdateState(
        const std::vector<Process>& processes,
        State<MatrixPolicy>& state);
    template<template<class> class MatrixPolicy>
    requires(VectorizableDense<MatrixPolicy<double>>) static void UpdateState(
        const std::vector<Process>& processes,
        State<MatrixPolicy>& state);
>>>>>>> bde04bc6

    friend class ProcessBuilder;
    static ProcessBuilder create();
    Process(ProcessBuilder& builder);
    Process(const Process& other);

    Process(
        const std::vector<Species>& reactants,
        const std::vector<Yield>& products,
        std::unique_ptr<RateConstant> rate_constant,
        const Phase& phase)
        : reactants_(reactants),
          products_(products),
          rate_constant_(std::move(rate_constant)),
          phase_(phase)
    {
      if (dynamic_cast<SurfaceRateConstant*>(rate_constant_.get()))
      {
        if (reactants_.size() > 1)
        {
          throw std::runtime_error("A surface rate constant can only have one reactant");
        }
      }
    }

    Process& operator=(const Process& other)
    {
      reactants_ = other.reactants_;
      products_ = other.products_;
      rate_constant_ = other.rate_constant_->clone();
      phase_ = other.phase_;

      return *this;
    }
  };

  class ProcessBuilder
  {
    std::vector<Species> reactants_;
    std::vector<Yield> products_;
    std::unique_ptr<RateConstant> rate_constant_;
    Phase phase_;
    friend struct Process;

   public:
    operator Process() const
    {
      return Process(*this);
    }
    ProcessBuilder& reactants(const std::vector<Species>& reactants);
    ProcessBuilder& products(const std::vector<Yield>& products);
    ProcessBuilder& rate_constant(const RateConstant& rate_constant);
    ProcessBuilder& phase(const Phase& phase);
  };

<<<<<<< HEAD
  template<template<class> class MatrixPolicy, template<class> class SparseMatrixPolicy>
  requires(!VectorizableDense<MatrixPolicy<double>>) void Process::UpdateState(
      const std::vector<Process>& processes,
      State<MatrixPolicy, SparseMatrixPolicy>& state)
=======
  template<template<class> class MatrixPolicy>
  requires(!VectorizableDense<MatrixPolicy<double>>) void Process::UpdateState(
      const std::vector<Process>& processes,
      State<MatrixPolicy>& state)
>>>>>>> bde04bc6
  {
    for (std::size_t i{}; i < state.custom_rate_parameters_.size(); ++i)
    {
      const std::vector<double> custom_parameters = state.custom_rate_parameters_[i];
      std::vector<double>::const_iterator custom_parameters_iter = custom_parameters.begin();
      std::size_t i_rate_constant = 0;
      for (auto& process : processes)
      {
        double fixed_reactants = 1.0;
        for (auto& reactant : process.reactants_)
          if (reactant.IsParameterized())
            fixed_reactants *= reactant.parameterize_(state.conditions_[i]);
        state.rate_constants_[i][(i_rate_constant++)] =
            process.rate_constant_->calculate(state.conditions_[i], custom_parameters_iter) * fixed_reactants;
        custom_parameters_iter += process.rate_constant_->SizeCustomParameters();
      }
    }
  }

<<<<<<< HEAD
  template<template<class> class MatrixPolicy, template<class> class SparseMatrixPolicy>
  requires(VectorizableDense<MatrixPolicy<double>>) void Process::UpdateState(
      const std::vector<Process>& processes,
      State<MatrixPolicy, SparseMatrixPolicy>& state)
=======
  template<template<class> class MatrixPolicy>
  requires(VectorizableDense<MatrixPolicy<double>>) void Process::UpdateState(
      const std::vector<Process>& processes,
      State<MatrixPolicy>& state)
>>>>>>> bde04bc6
  {
    const auto& v_custom_parameters = state.custom_rate_parameters_.AsVector();
    auto& v_rate_constants = state.rate_constants_.AsVector();
    const std::size_t L = state.rate_constants_.GroupVectorSize();
    // loop over all rows
    for (std::size_t i_group = 0; i_group < state.rate_constants_.NumberOfGroups(); ++i_group)
    {
      std::size_t offset_rc = i_group * state.rate_constants_.GroupSize();
      std::size_t offset_params = i_group * state.custom_rate_parameters_.GroupSize();
      for (auto& process : processes)
      {
        std::vector<double> params(process.rate_constant_->SizeCustomParameters());
        for (std::size_t i_cell{}; i_cell < std::min(L, state.rate_constants_.size() - (i_group * L)); ++i_cell)
        {
          for (std::size_t i_param = 0; i_param < params.size(); ++i_param)
          {
            params[i_param] = v_custom_parameters[offset_params + i_param * L + i_cell];
          }
          std::vector<double>::const_iterator custom_parameters_iter = params.begin();
          double fixed_reactants = 1.0;
          for (auto& reactant : process.reactants_)
            if (reactant.IsParameterized())
              fixed_reactants *= reactant.parameterize_(state.conditions_[i_group * L + i_cell]);
          v_rate_constants[offset_rc + i_cell] =
              process.rate_constant_->calculate(state.conditions_[i_group * L + i_cell], custom_parameters_iter) *
              fixed_reactants;
        }
        offset_params += params.size() * L;
        offset_rc += L;
      }
    }
  }

  inline ProcessBuilder Process::create()
  {
    return ProcessBuilder{};
  };

  inline Process::Process(ProcessBuilder& builder)
      : Process(builder.reactants_, builder.products_, std::move(builder.rate_constant_), builder.phase_)
  {
  }

  inline Process::Process(const Process& other)
      : reactants_(other.reactants_),
        products_(other.products_),
        rate_constant_(other.rate_constant_ ? other.rate_constant_->clone() : nullptr),
        phase_(other.phase_)
  {
  }

  inline ProcessBuilder& ProcessBuilder::reactants(const std::vector<Species>& reactants)
  {
    reactants_ = reactants;
    return *this;
  }

  inline ProcessBuilder& ProcessBuilder::products(const std::vector<Yield>& products)
  {
    products_ = products;
    return *this;
  }

  inline ProcessBuilder& ProcessBuilder::rate_constant(const RateConstant& rate_constant)
  {
    rate_constant_ = rate_constant.clone();
    return *this;
  }

  inline ProcessBuilder& ProcessBuilder::phase(const Phase& phase)
  {
    phase_ = phase;
    return *this;
  }
}  // namespace micm<|MERGE_RESOLUTION|>--- conflicted
+++ resolved
@@ -42,7 +42,6 @@
     /// @brief Update the solver state rate constants
     /// @param processes The set of processes being solved
     /// @param state The solver state to update
-<<<<<<< HEAD
     template<template<class> class MatrixPolicy, template<class> class SparseMatrixPolicy>
     requires(!VectorizableDense<MatrixPolicy<double>>) static void UpdateState(
         const std::vector<Process>& processes,
@@ -51,16 +50,6 @@
     requires(VectorizableDense<MatrixPolicy<double>>) static void UpdateState(
         const std::vector<Process>& processes,
         State<MatrixPolicy, SparseMatrixPolicy>& state);
-=======
-    template<template<class> class MatrixPolicy>
-    requires(!VectorizableDense<MatrixPolicy<double>>) static void UpdateState(
-        const std::vector<Process>& processes,
-        State<MatrixPolicy>& state);
-    template<template<class> class MatrixPolicy>
-    requires(VectorizableDense<MatrixPolicy<double>>) static void UpdateState(
-        const std::vector<Process>& processes,
-        State<MatrixPolicy>& state);
->>>>>>> bde04bc6
 
     friend class ProcessBuilder;
     static ProcessBuilder create();
@@ -116,17 +105,10 @@
     ProcessBuilder& phase(const Phase& phase);
   };
 
-<<<<<<< HEAD
   template<template<class> class MatrixPolicy, template<class> class SparseMatrixPolicy>
   requires(!VectorizableDense<MatrixPolicy<double>>) void Process::UpdateState(
       const std::vector<Process>& processes,
       State<MatrixPolicy, SparseMatrixPolicy>& state)
-=======
-  template<template<class> class MatrixPolicy>
-  requires(!VectorizableDense<MatrixPolicy<double>>) void Process::UpdateState(
-      const std::vector<Process>& processes,
-      State<MatrixPolicy>& state)
->>>>>>> bde04bc6
   {
     for (std::size_t i{}; i < state.custom_rate_parameters_.size(); ++i)
     {
@@ -146,17 +128,10 @@
     }
   }
 
-<<<<<<< HEAD
   template<template<class> class MatrixPolicy, template<class> class SparseMatrixPolicy>
   requires(VectorizableDense<MatrixPolicy<double>>) void Process::UpdateState(
       const std::vector<Process>& processes,
       State<MatrixPolicy, SparseMatrixPolicy>& state)
-=======
-  template<template<class> class MatrixPolicy>
-  requires(VectorizableDense<MatrixPolicy<double>>) void Process::UpdateState(
-      const std::vector<Process>& processes,
-      State<MatrixPolicy>& state)
->>>>>>> bde04bc6
   {
     const auto& v_custom_parameters = state.custom_rate_parameters_.AsVector();
     auto& v_rate_constants = state.rate_constants_.AsVector();
