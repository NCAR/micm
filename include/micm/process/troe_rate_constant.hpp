--- conflicted
+++ resolved
@@ -12,22 +12,22 @@
 
   struct TroeRateConstantParameters
   {
-    /// @brief // TODO:
+    /// @brief low-pressure pre-exponential factor
     double k0_A_;
-    /// @brief // TODO:
-    double k0_B_;
-    /// @brief // TODO:
-    double k0_C_;
-    /// @brief // TODO:
+    /// @brief low-pressure temperature-scaling parameter
+    double k0_B_ = 0.0;
+    /// @brief low-pressure exponential factor
+    double k0_C_ = 0.0;
+    /// @brief high-pressure pre-exponential factor
     double kinf_A_;
-    /// @brief // TODO:
-    double kinf_B_;
-    /// @brief // TODO:
-    double kinf_C_;
-    /// @brief // TODO:
-    double Fc_;
-    /// @brief // TODO:
-    double N_;
+    /// @brief high-pressure temperature-scaling parameter
+    double kinf_B_ = 0.0;
+    /// @brief high-pressure exponential factor
+    double kinf_C_ = 0.0;
+    /// @brief Troe F_c parameter
+    double Fc_ = 0.6;
+    /// @brief Troe N parameter
+    double N_ = 1.0;
   };
 
   /**
@@ -48,7 +48,6 @@
     TroeRateConstant(TroeRateConstantParameters parameters);
 
     /// @brief Calculate the rate constant
-<<<<<<< HEAD
     /// @param state The current state of the chemical system
     /// @param custom_parameters User-defined rate constant parameters
     /// @return A rate constant based off of the conditions in the system
@@ -56,11 +55,6 @@
 
     /// @brief Deep copy
     std::unique_ptr<RateConstant> clone() const override;
-=======
-    /// @param system the system
-    /// @return A rate constant based off of the conditions in the systßem
-    double calculate(const System& system) override;
->>>>>>> d45a4330
 
     /// @brief Calculate the rate constant
     /// @param temperature Temperature in [K]
