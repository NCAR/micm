/* Copyright (C) 2023 National Center for Atmospheric Research,
 *
 * SPDX-License-Identifier: Apache-2.0
 */
#pragma once

#include <micm/process/rate_constant.hpp>
#include <string>

namespace micm
{
  class System;

  /**
   * @brief A photolysis rate constant
   */
  class PhotolysisRateConstant : public RateConstant
  {
   public:
<<<<<<< HEAD
    std::string name_;
=======
    const double rate_;
    const std::string name_;
>>>>>>> d45a4330

   public:
    /// @brief Default constructor.
    PhotolysisRateConstant();

    /// @brief
    /// @param name A name for this reaction
<<<<<<< HEAD
    PhotolysisRateConstant(std::string name);

    /// @brief Deep copy
    std::unique_ptr<RateConstant> clone() const override;

    /// @brief Returns the number of parameters (1) that can be set at runtime
    ///        for photolysis reactions
    ///
    ///        The single editable parameter is the unscaled rate constant for
    ///        the photolysis reaction
    /// @return Number of custom rate constant parameters
    std::size_t SizeCustomParameters() const override;
=======
    PhotolysisRateConstant(double rate, const std::string& name);
>>>>>>> d45a4330

    /// @brief Calculate the rate constant
    /// @param state The current state of the chemical system
    /// @param custom_parameters User-defined rate constant parameters
    /// @return A rate constant based off of the conditions in the system
    double calculate(const State& state, std::vector<double>::const_iterator custom_parameters) const override;
  };

  inline PhotolysisRateConstant::PhotolysisRateConstant()
      : name_()
  {
  }

  inline PhotolysisRateConstant::PhotolysisRateConstant(std::string name)
      : name_(name)
  {
  }

<<<<<<< HEAD
  inline std::unique_ptr<RateConstant> PhotolysisRateConstant::clone() const
=======
  inline PhotolysisRateConstant::PhotolysisRateConstant(double rate, const std::string& name)
      : rate_(rate),
        name_(name)
>>>>>>> d45a4330
  {
    return std::unique_ptr<RateConstant>{ new PhotolysisRateConstant{ *this } };
  }

  inline double PhotolysisRateConstant::calculate(const State& state, std::vector<double>::const_iterator custom_parameters)
      const
  {
    return (double)*custom_parameters;
  }

  inline std::size_t PhotolysisRateConstant::SizeCustomParameters() const
  {
    return 1;
  }
}  // namespace micm<|MERGE_RESOLUTION|>--- conflicted
+++ resolved
@@ -17,12 +17,7 @@
   class PhotolysisRateConstant : public RateConstant
   {
    public:
-<<<<<<< HEAD
-    std::string name_;
-=======
-    const double rate_;
     const std::string name_;
->>>>>>> d45a4330
 
    public:
     /// @brief Default constructor.
@@ -30,8 +25,7 @@
 
     /// @brief
     /// @param name A name for this reaction
-<<<<<<< HEAD
-    PhotolysisRateConstant(std::string name);
+    PhotolysisRateConstant(const std::string name);
 
     /// @brief Deep copy
     std::unique_ptr<RateConstant> clone() const override;
@@ -43,9 +37,6 @@
     ///        the photolysis reaction
     /// @return Number of custom rate constant parameters
     std::size_t SizeCustomParameters() const override;
-=======
-    PhotolysisRateConstant(double rate, const std::string& name);
->>>>>>> d45a4330
 
     /// @brief Calculate the rate constant
     /// @param state The current state of the chemical system
@@ -59,18 +50,12 @@
   {
   }
 
-  inline PhotolysisRateConstant::PhotolysisRateConstant(std::string name)
+  inline PhotolysisRateConstant::PhotolysisRateConstant(const std::string name)
       : name_(name)
   {
   }
 
-<<<<<<< HEAD
   inline std::unique_ptr<RateConstant> PhotolysisRateConstant::clone() const
-=======
-  inline PhotolysisRateConstant::PhotolysisRateConstant(double rate, const std::string& name)
-      : rate_(rate),
-        name_(name)
->>>>>>> d45a4330
   {
     return std::unique_ptr<RateConstant>{ new PhotolysisRateConstant{ *this } };
   }
