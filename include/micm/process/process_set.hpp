--- conflicted
+++ resolved
@@ -200,12 +200,7 @@
       std::size_t offset_rc = i_group * rate_constants.GroupSize();
       std::size_t offset_state = i_group * state_variables.GroupSize();
       std::size_t offset_forcing = i_group * forcing.GroupSize();
-<<<<<<< HEAD
-
-      std::vector<double> rate(L, 0.0);
-=======
       std::vector<double> rate(L, 0);
->>>>>>> 4b1e6f7c
       for (std::size_t i_rxn = 0; i_rxn < number_of_reactants_.size(); ++i_rxn)
       {
         for (std::size_t i_cell = 0; i_cell < L; ++i_cell)
