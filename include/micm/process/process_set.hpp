// Copyright (C) 2023 National Center for Atmospheric Research,
//
// SPDX-License-Identifier: Apache-2.0
#pragma once

#include <cassert>
#include <micm/process/process.hpp>
#include <micm/solver/state.hpp>
#include <micm/util/sparse_matrix.hpp>
#include <vector>

namespace micm
{

  /// @brief Solver function calculators for a collection of processes
  class ProcessSet
  {
    std::vector<std::size_t> number_of_reactants_;
    std::vector<std::size_t> reactant_ids_;
    std::vector<std::size_t> number_of_products_;
    std::vector<std::size_t> product_ids_;
    std::vector<double> yields_;
    std::vector<std::size_t> jacobian_flat_ids_;

   public:
    /// @brief Default constructor
    ProcessSet() = default;

    /// @brief Create a process set calculator for a given set of processes
    /// @param processes Processes to create calculator for
    /// @param state Solver state
    template<template<class> class MatrixPolicy>
    ProcessSet(const std::vector<Process>& processes, const State<MatrixPolicy>& state);

    /// @brief Return the full set of non-zero Jacobian elements for the set of processes
    /// @return Jacobian elements as a set of index pairs
    std::set<std::pair<std::size_t, std::size_t>> NonZeroJacobianElements() const;

    /// @brief Sets the indicies for each non-zero Jacobian element in the underlying vector
    /// @param matrix The sparse matrix used for the Jacobian
    template<typename OrderingPolicy>
    void SetJacobianFlatIds(const SparseMatrix<double, OrderingPolicy>& matrix);

    /// @brief Add forcing terms for the set of processes for the current conditions
    /// @param rate_constants Current values for the process rate constants (grid cell, process)
    /// @param state_variables Current state variable values (grid cell, state variable)
    /// @param forcing Forcing terms for each state variable (grid cell, state variable)
    template<template<class> typename MatrixPolicy>
<<<<<<< HEAD
      requires(!Vectorizable<MatrixPolicy<double>>)
=======
      requires(!VectorizableDense<MatrixPolicy<double>>)
>>>>>>> 24129930
    void AddForcingTerms(
        const MatrixPolicy<double>& rate_constants,
        const MatrixPolicy<double>& state_variables,
        MatrixPolicy<double>& forcing) const;
    template<template<class> typename MatrixPolicy>
<<<<<<< HEAD
      requires Vectorizable<MatrixPolicy<double>>
=======
      requires VectorizableDense<MatrixPolicy<double>>
>>>>>>> 24129930
    void AddForcingTerms(
        const MatrixPolicy<double>& rate_constants,
        const MatrixPolicy<double>& state_variables,
        MatrixPolicy<double>& forcing) const;

    /// @brief Add Jacobian terms for the set of processes for the current conditions
    /// @param rate_constants Current values for the process rate constants (grid cell, process)
    /// @param state_variables Current state variable values (grid cell, state variable)
    /// @param jacobian Jacobian matrix for the system (grid cell, dependent variable, independent variable)
<<<<<<< HEAD
    template<template<class> class MatrixPolicy>
    void AddJacobianTerms(
        const MatrixPolicy<double>& rate_constants,
        const MatrixPolicy<double>& state_variables,
        SparseMatrix<double>& jacobian) const;
=======
    template<template<class> class MatrixPolicy, template<class> class SparseMatrixPolicy>
      requires(!VectorizableDense<MatrixPolicy<double>> || !VectorizableSparse<SparseMatrixPolicy<double>>)
    void AddJacobianTerms(
        const MatrixPolicy<double>& rate_constants,
        const MatrixPolicy<double>& state_variables,
        SparseMatrixPolicy<double>& jacobian) const;
    template<template<class> class MatrixPolicy, template<class> class SparseMatrixPolicy>
      requires(VectorizableDense<MatrixPolicy<double>> && VectorizableSparse<SparseMatrixPolicy<double>>)
    void AddJacobianTerms(
        const MatrixPolicy<double>& rate_constants,
        const MatrixPolicy<double>& state_variables,
        SparseMatrixPolicy<double>& jacobian) const;
>>>>>>> 24129930
  };

  template<template<class> class MatrixPolicy>
  inline ProcessSet::ProcessSet(const std::vector<Process>& processes, const State<MatrixPolicy>& state)
      : number_of_reactants_(),
        reactant_ids_(),
        number_of_products_(),
        product_ids_(),
        yields_()
  {
    for (auto& process : processes)
    {
      number_of_reactants_.push_back(process.reactants_.size());
      number_of_products_.push_back(process.products_.size());
      for (auto& reactant : process.reactants_)
      {
        reactant_ids_.push_back(state.variable_map_.at(reactant.name_));
      }
      for (auto& product : process.products_)
      {
        product_ids_.push_back(state.variable_map_.at(product.first.name_));
        yields_.push_back(product.second);
      }
    }
  };

  std::set<std::pair<std::size_t, std::size_t>> ProcessSet::NonZeroJacobianElements() const
  {
    std::set<std::pair<std::size_t, std::size_t>> ids;
    auto react_id = reactant_ids_.begin();
    auto prod_id = product_ids_.begin();
    for (std::size_t i_rxn = 0; i_rxn < number_of_reactants_.size(); ++i_rxn)
    {
      for (std::size_t i_ind = 0; i_ind < number_of_reactants_[i_rxn]; ++i_ind)
      {
        for (std::size_t i_dep = 0; i_dep < number_of_reactants_[i_rxn]; ++i_dep)
        {
          ids.insert(std::make_pair(react_id[i_dep], react_id[i_ind]));
        }
        for (std::size_t i_dep = 0; i_dep < number_of_products_[i_rxn]; ++i_dep)
        {
          ids.insert(std::make_pair(prod_id[i_dep], react_id[i_ind]));
        }
      }
      react_id += number_of_reactants_[i_rxn];
      prod_id += number_of_products_[i_rxn];
    }
    return ids;
  }

  template<typename OrderingPolicy>
  void ProcessSet::SetJacobianFlatIds(const SparseMatrix<double, OrderingPolicy>& matrix)
  {
    jacobian_flat_ids_.clear();
    auto react_id = reactant_ids_.begin();
    auto prod_id = product_ids_.begin();
    for (std::size_t i_rxn = 0; i_rxn < number_of_reactants_.size(); ++i_rxn)
    {
      for (std::size_t i_ind = 0; i_ind < number_of_reactants_[i_rxn]; ++i_ind)
      {
        for (std::size_t i_dep = 0; i_dep < number_of_reactants_[i_rxn]; ++i_dep)
        {
          jacobian_flat_ids_.push_back(matrix.VectorIndex(0, react_id[i_dep], react_id[i_ind]));
        }
        for (std::size_t i_dep = 0; i_dep < number_of_products_[i_rxn]; ++i_dep)
        {
          jacobian_flat_ids_.push_back(matrix.VectorIndex(0, prod_id[i_dep], react_id[i_ind]));
        }
      }
      react_id += number_of_reactants_[i_rxn];
      prod_id += number_of_products_[i_rxn];
    }
  }

  template<template<class> typename MatrixPolicy>
<<<<<<< HEAD
    requires(!Vectorizable<MatrixPolicy<double>>)
=======
    requires(!VectorizableDense<MatrixPolicy<double>>)
>>>>>>> 24129930
  inline void ProcessSet::AddForcingTerms(
      const MatrixPolicy<double>& rate_constants,
      const MatrixPolicy<double>& state_variables,
      MatrixPolicy<double>& forcing) const
  {
    // loop over grid cells
    for (std::size_t i_cell = 0; i_cell < state_variables.size(); ++i_cell)
    {
      auto cell_rate_constants = rate_constants[i_cell];
      auto cell_state = state_variables[i_cell];
      auto cell_forcing = forcing[i_cell];
      auto react_id = reactant_ids_.begin();
      auto prod_id = product_ids_.begin();
      auto yield = yields_.begin();
      for (std::size_t i_rxn = 0; i_rxn < number_of_reactants_.size(); ++i_rxn)
      {
        double rate = cell_rate_constants[i_rxn];
        for (std::size_t i_react = 0; i_react < number_of_reactants_[i_rxn]; ++i_react)
          rate *= cell_state[react_id[i_react]];
        for (std::size_t i_react = 0; i_react < number_of_reactants_[i_rxn]; ++i_react)
          cell_forcing[react_id[i_react]] -= rate;
        for (std::size_t i_prod = 0; i_prod < number_of_products_[i_rxn]; ++i_prod)
          cell_forcing[prod_id[i_prod]] += yield[i_prod] * rate;
        react_id += number_of_reactants_[i_rxn];
        prod_id += number_of_products_[i_rxn];
        yield += number_of_products_[i_rxn];
      }
    }
  };

  template<template<class> typename MatrixPolicy>
<<<<<<< HEAD
    requires Vectorizable<MatrixPolicy<double>>
=======
    requires VectorizableDense<MatrixPolicy<double>>
>>>>>>> 24129930
  inline void ProcessSet::AddForcingTerms(
      const MatrixPolicy<double>& rate_constants,
      const MatrixPolicy<double>& state_variables,
      MatrixPolicy<double>& forcing) const
  {
    const auto& v_rate_constants = rate_constants.AsVector();
    const auto& v_state_variables = state_variables.AsVector();
    auto& v_forcing = forcing.AsVector();
    const std::size_t L = rate_constants.GroupVectorSize();
    // loop over all rows
    for (std::size_t i_group = 0; i_group < state_variables.NumberOfGroups(); ++i_group)
    {
      auto react_id = reactant_ids_.begin();
      auto prod_id = product_ids_.begin();
      auto yield = yields_.begin();
<<<<<<< HEAD
      std::size_t offset_rc = i_block * rate_constants.BlockSize();
      std::size_t offset_state = i_block * state_variables.BlockSize();
      std::size_t offset_forcing = i_block * forcing.BlockSize();

      double* rate = new double[L];
=======
      std::size_t offset_rc = i_group * rate_constants.GroupSize();
      std::size_t offset_state = i_group * state_variables.GroupSize();
      std::size_t offset_forcing = i_group * forcing.GroupSize();
>>>>>>> 24129930
      for (std::size_t i_rxn = 0; i_rxn < number_of_reactants_.size(); ++i_rxn)
      {
        for (std::size_t i_cell = 0; i_cell < L; ++i_cell)
          rate[i_cell] = v_rate_constants[offset_rc + i_rxn * L + i_cell];
        for (std::size_t i_react = 0; i_react < number_of_reactants_[i_rxn]; ++i_react)
          for (std::size_t i_cell = 0; i_cell < L; ++i_cell)
            rate[i_cell] *= v_state_variables[offset_state + react_id[i_react] * L + i_cell];
        for (std::size_t i_react = 0; i_react < number_of_reactants_[i_rxn]; ++i_react)
          for (std::size_t i_cell = 0; i_cell < L; ++i_cell)
            v_forcing[offset_forcing + react_id[i_react] * L + i_cell] -= rate[i_cell];
        for (std::size_t i_prod = 0; i_prod < number_of_products_[i_rxn]; ++i_prod)
          for (std::size_t i_cell = 0; i_cell < L; ++i_cell)
            v_forcing[offset_forcing + prod_id[i_prod] * L + i_cell] += yield[i_prod] * rate[i_cell];
        react_id += number_of_reactants_[i_rxn];
        prod_id += number_of_products_[i_rxn];
        yield += number_of_products_[i_rxn];
      }
      delete[] rate;
    }
  }

  template<template<class> class MatrixPolicy, template<class> class SparseMatrixPolicy>
    requires(!VectorizableDense<MatrixPolicy<double>> || !VectorizableSparse<SparseMatrixPolicy<double>>)
  inline void ProcessSet::AddJacobianTerms(
      const MatrixPolicy<double>& rate_constants,
      const MatrixPolicy<double>& state_variables,
      SparseMatrixPolicy<double>& jacobian) const
  {
    auto cell_jacobian = jacobian.AsVector().begin();
    // loop over grid cells
    for (std::size_t i_cell = 0; i_cell < state_variables.size(); ++i_cell)
    {
      auto cell_rate_constants = rate_constants[i_cell];
      auto cell_state = state_variables[i_cell];
      auto react_id = reactant_ids_.begin();
      auto yield = yields_.begin();
      auto flat_id = jacobian_flat_ids_.begin();
      for (std::size_t i_rxn = 0; i_rxn < number_of_reactants_.size(); ++i_rxn)
      {
        for (std::size_t i_ind = 0; i_ind < number_of_reactants_[i_rxn]; ++i_ind)
        {
          double d_rate_d_ind = cell_rate_constants[i_rxn];
          for (std::size_t i_react = 0; i_react < number_of_reactants_[i_rxn]; ++i_react)
          {
            if (i_react == i_ind)
              continue;
            d_rate_d_ind *= cell_state[react_id[i_react]];
          }
          for (std::size_t i_dep = 0; i_dep < number_of_reactants_[i_rxn]; ++i_dep)
            cell_jacobian[*(flat_id++)] -= d_rate_d_ind;
          for (std::size_t i_dep = 0; i_dep < number_of_products_[i_rxn]; ++i_dep)
            cell_jacobian[*(flat_id++)] += yield[i_dep] * d_rate_d_ind;
        }
        react_id += number_of_reactants_[i_rxn];
        yield += number_of_products_[i_rxn];
      }
      cell_jacobian += jacobian.FlatBlockSize();
    }
  }

  template<template<class> class MatrixPolicy, template<class> class SparseMatrixPolicy>
    requires(VectorizableDense<MatrixPolicy<double>> && VectorizableSparse<SparseMatrixPolicy<double>>)
  inline void ProcessSet::AddJacobianTerms(
      const MatrixPolicy<double>& rate_constants,
      const MatrixPolicy<double>& state_variables,
      SparseMatrixPolicy<double>& jacobian) const
  {
    const auto& v_rate_constants = rate_constants.AsVector();
    const auto& v_state_variables = state_variables.AsVector();
    auto& v_jacobian = jacobian.AsVector();
    assert(rate_constants.GroupVectorSize() == jacobian.GroupVectorSize());
    const std::size_t L = rate_constants.GroupVectorSize();
    // loop over all rows
    for (std::size_t i_group = 0; i_group < state_variables.NumberOfGroups(); ++i_group)
    {
      auto react_id = reactant_ids_.begin();
      auto yield = yields_.begin();
      std::size_t offset_rc = i_group * rate_constants.GroupSize();
      std::size_t offset_state = i_group * state_variables.GroupSize();
      std::size_t offset_jacobian = i_group * jacobian.GroupSize(jacobian.FlatBlockSize());
      auto flat_id = jacobian_flat_ids_.begin();
      for (std::size_t i_rxn = 0; i_rxn < number_of_reactants_.size(); ++i_rxn)
      {
        for (std::size_t i_ind = 0; i_ind < number_of_reactants_[i_rxn]; ++i_ind)
        {
          double d_rate_d_ind[L];
          for (std::size_t i_cell = 0; i_cell < L; ++i_cell)
            d_rate_d_ind[i_cell] = v_rate_constants[offset_rc + i_rxn * L + i_cell];
          for (std::size_t i_react = 0; i_react < number_of_reactants_[i_rxn]; ++i_react)
          {
            if (i_react == i_ind)
              continue;
            for (std::size_t i_cell = 0; i_cell < L; ++i_cell)
              d_rate_d_ind[i_cell] *= v_state_variables[offset_state + react_id[i_react] * L + i_cell];
          }
          for (std::size_t i_dep = 0; i_dep < number_of_reactants_[i_rxn]; ++i_dep)
          {
            for (std::size_t i_cell = 0; i_cell < L; ++i_cell)
              v_jacobian[offset_jacobian + *flat_id + i_cell] -= d_rate_d_ind[i_cell];
            ++flat_id;
          }
          for (std::size_t i_dep = 0; i_dep < number_of_products_[i_rxn]; ++i_dep)
          {
            for (std::size_t i_cell = 0; i_cell < L; ++i_cell)
              v_jacobian[offset_jacobian + *flat_id + i_cell] += yield[i_dep] * d_rate_d_ind[i_cell];
            ++flat_id;
          }
        }
        react_id += number_of_reactants_[i_rxn];
        yield += number_of_products_[i_rxn];
      }
    }
  }

}  // namespace micm<|MERGE_RESOLUTION|>--- conflicted
+++ resolved
@@ -46,21 +46,13 @@
     /// @param state_variables Current state variable values (grid cell, state variable)
     /// @param forcing Forcing terms for each state variable (grid cell, state variable)
     template<template<class> typename MatrixPolicy>
-<<<<<<< HEAD
-      requires(!Vectorizable<MatrixPolicy<double>>)
-=======
       requires(!VectorizableDense<MatrixPolicy<double>>)
->>>>>>> 24129930
     void AddForcingTerms(
         const MatrixPolicy<double>& rate_constants,
         const MatrixPolicy<double>& state_variables,
         MatrixPolicy<double>& forcing) const;
     template<template<class> typename MatrixPolicy>
-<<<<<<< HEAD
-      requires Vectorizable<MatrixPolicy<double>>
-=======
       requires VectorizableDense<MatrixPolicy<double>>
->>>>>>> 24129930
     void AddForcingTerms(
         const MatrixPolicy<double>& rate_constants,
         const MatrixPolicy<double>& state_variables,
@@ -70,13 +62,6 @@
     /// @param rate_constants Current values for the process rate constants (grid cell, process)
     /// @param state_variables Current state variable values (grid cell, state variable)
     /// @param jacobian Jacobian matrix for the system (grid cell, dependent variable, independent variable)
-<<<<<<< HEAD
-    template<template<class> class MatrixPolicy>
-    void AddJacobianTerms(
-        const MatrixPolicy<double>& rate_constants,
-        const MatrixPolicy<double>& state_variables,
-        SparseMatrix<double>& jacobian) const;
-=======
     template<template<class> class MatrixPolicy, template<class> class SparseMatrixPolicy>
       requires(!VectorizableDense<MatrixPolicy<double>> || !VectorizableSparse<SparseMatrixPolicy<double>>)
     void AddJacobianTerms(
@@ -89,7 +74,6 @@
         const MatrixPolicy<double>& rate_constants,
         const MatrixPolicy<double>& state_variables,
         SparseMatrixPolicy<double>& jacobian) const;
->>>>>>> 24129930
   };
 
   template<template<class> class MatrixPolicy>
@@ -165,11 +149,7 @@
   }
 
   template<template<class> typename MatrixPolicy>
-<<<<<<< HEAD
-    requires(!Vectorizable<MatrixPolicy<double>>)
-=======
     requires(!VectorizableDense<MatrixPolicy<double>>)
->>>>>>> 24129930
   inline void ProcessSet::AddForcingTerms(
       const MatrixPolicy<double>& rate_constants,
       const MatrixPolicy<double>& state_variables,
@@ -201,11 +181,7 @@
   };
 
   template<template<class> typename MatrixPolicy>
-<<<<<<< HEAD
-    requires Vectorizable<MatrixPolicy<double>>
-=======
     requires VectorizableDense<MatrixPolicy<double>>
->>>>>>> 24129930
   inline void ProcessSet::AddForcingTerms(
       const MatrixPolicy<double>& rate_constants,
       const MatrixPolicy<double>& state_variables,
@@ -221,17 +197,11 @@
       auto react_id = reactant_ids_.begin();
       auto prod_id = product_ids_.begin();
       auto yield = yields_.begin();
-<<<<<<< HEAD
-      std::size_t offset_rc = i_block * rate_constants.BlockSize();
-      std::size_t offset_state = i_block * state_variables.BlockSize();
-      std::size_t offset_forcing = i_block * forcing.BlockSize();
-
-      double* rate = new double[L];
-=======
       std::size_t offset_rc = i_group * rate_constants.GroupSize();
       std::size_t offset_state = i_group * state_variables.GroupSize();
       std::size_t offset_forcing = i_group * forcing.GroupSize();
->>>>>>> 24129930
+
+      double* rate = new double[L];
       for (std::size_t i_rxn = 0; i_rxn < number_of_reactants_.size(); ++i_rxn)
       {
         for (std::size_t i_cell = 0; i_cell < L; ++i_cell)
