// Copyright (C) 2023 National Center for Atmospheric Research,
//
// SPDX-License-Identifier: Apache-2.0
#pragma once

#include <cassert>
#include <micm/process/process.hpp>
#include <micm/solver/state.hpp>
#include <micm/util/sparse_matrix.hpp>
#include <vector>

namespace micm
{

  /// @brief Solver function calculators for a collection of processes
  class ProcessSet
  {
   protected:
    std::vector<std::size_t> number_of_reactants_;
    std::vector<std::size_t> reactant_ids_;
    std::vector<std::size_t> number_of_products_;
    std::vector<std::size_t> product_ids_;
    std::vector<double> yields_;
    std::vector<std::size_t> jacobian_flat_ids_;

   public:
    /// @brief Default constructor
    ProcessSet() = default;

    /// @brief Create a process set calculator for a given set of processes
    /// @param processes Processes to create calculator for
    /// @param StateParameters Solver state
    ProcessSet(const std::vector<Process>& processes, const std::map<std::string, std::size_t>& variable_map);

    /// @brief Return the full set of non-zero Jacobian elements for the set of processes
    /// @return Jacobian elements as a set of index pairs
    std::set<std::pair<std::size_t, std::size_t>> NonZeroJacobianElements() const;

    /// @brief Sets the indicies for each non-zero Jacobian element in the underlying vector
    /// @param matrix The sparse matrix used for the Jacobian
    template<typename OrderingPolicy>
    void SetJacobianFlatIds(const SparseMatrix<double, OrderingPolicy>& matrix);

    /// @brief Add forcing terms for the set of processes for the current conditions
    /// @param rate_constants Current values for the process rate constants (grid cell, process)
    /// @param state_variables Current state variable values (grid cell, state variable)
    /// @param forcing Forcing terms for each state variable (grid cell, state variable)
    template<template<class> typename MatrixPolicy>
    requires(!VectorizableDense<MatrixPolicy<double>>) void AddForcingTerms(
        const MatrixPolicy<double>& rate_constants,
        const MatrixPolicy<double>& state_variables,
        MatrixPolicy<double>& forcing) const;
    template<template<class> typename MatrixPolicy>
    requires VectorizableDense<MatrixPolicy<double>>
    void AddForcingTerms(
        const MatrixPolicy<double>& rate_constants,
        const MatrixPolicy<double>& state_variables,
        MatrixPolicy<double>& forcing) const;

    /// @brief Add Jacobian terms for the set of processes for the current conditions
    /// @param rate_constants Current values for the process rate constants (grid cell, process)
    /// @param state_variables Current state variable values (grid cell, state variable)
    /// @param jacobian Jacobian matrix for the system (grid cell, dependent variable, independent variable)
    template<template<class> class MatrixPolicy, template<class> class SparseMatrixPolicy>
    requires(!VectorizableDense<MatrixPolicy<double>> || !VectorizableSparse<SparseMatrixPolicy<double>>) void AddJacobianTerms(
        const MatrixPolicy<double>& rate_constants,
        const MatrixPolicy<double>& state_variables,
        SparseMatrixPolicy<double>& jacobian) const;
    template<template<class> class MatrixPolicy, template<class> class SparseMatrixPolicy>
    requires(VectorizableDense<MatrixPolicy<double>>&& VectorizableSparse<SparseMatrixPolicy<double>>) void AddJacobianTerms(
        const MatrixPolicy<double>& rate_constants,
        const MatrixPolicy<double>& state_variables,
        SparseMatrixPolicy<double>& jacobian) const;
  };

  inline ProcessSet::ProcessSet(
      const std::vector<Process>& processes,
      const std::map<std::string, std::size_t>& variable_map)
      : number_of_reactants_(),
        reactant_ids_(),
        number_of_products_(),
        product_ids_(),
        yields_()
  {
    for (auto& process : processes)
    {
      std::size_t number_of_reactants = 0;
      std::size_t number_of_products = 0;
      for (auto& reactant : process.reactants_)
      {
        if (reactant.IsParameterized())
          continue;  // Skip reactants that are parameterizations
<<<<<<< HEAD
        if (state.variable_map_.count( reactant.name_ ) < 1)
          throw std::runtime_error("Reactant '" + reactant.name_ + "' does not exist");   
        reactant_ids_.push_back(state.variable_map_.at(reactant.name_));
=======
        reactant_ids_.push_back(variable_map.at(reactant.name_));
>>>>>>> 0af83be4
        ++number_of_reactants;
      }
      for (auto& product : process.products_)
      {
        if (product.first.IsParameterized())
          continue;  // Skip products that are parameterizations
<<<<<<< HEAD
        if (state.variable_map_.count( product.first.name_ ) < 1)
          throw std::runtime_error("Product '" + product.first.name_ + "' does not exist");   
        product_ids_.push_back(state.variable_map_.at(product.first.name_));
=======
        product_ids_.push_back(variable_map.at(product.first.name_));
>>>>>>> 0af83be4
        yields_.push_back(product.second);
        ++number_of_products;
      }
      number_of_reactants_.push_back(number_of_reactants);
      number_of_products_.push_back(number_of_products);
    }
  };

  inline std::set<std::pair<std::size_t, std::size_t>> ProcessSet::NonZeroJacobianElements() const
  {
    std::set<std::pair<std::size_t, std::size_t>> ids;
    auto react_id = reactant_ids_.begin();
    auto prod_id = product_ids_.begin();
    for (std::size_t i_rxn = 0; i_rxn < number_of_reactants_.size(); ++i_rxn)
    {
      for (std::size_t i_ind = 0; i_ind < number_of_reactants_[i_rxn]; ++i_ind)
      {
        for (std::size_t i_dep = 0; i_dep < number_of_reactants_[i_rxn]; ++i_dep)
        {
          ids.insert(std::make_pair(react_id[i_dep], react_id[i_ind]));
        }
        for (std::size_t i_dep = 0; i_dep < number_of_products_[i_rxn]; ++i_dep)
        {
          ids.insert(std::make_pair(prod_id[i_dep], react_id[i_ind]));
        }
      }
      react_id += number_of_reactants_[i_rxn];
      prod_id += number_of_products_[i_rxn];
    }
    return ids;
  }

  template<typename OrderingPolicy>
  inline void ProcessSet::SetJacobianFlatIds(const SparseMatrix<double, OrderingPolicy>& matrix)
  {
    jacobian_flat_ids_.clear();
    auto react_id = reactant_ids_.begin();
    auto prod_id = product_ids_.begin();
    for (std::size_t i_rxn = 0; i_rxn < number_of_reactants_.size(); ++i_rxn)
    {
      for (std::size_t i_ind = 0; i_ind < number_of_reactants_[i_rxn]; ++i_ind)
      {
        for (std::size_t i_dep = 0; i_dep < number_of_reactants_[i_rxn]; ++i_dep)
        {
          jacobian_flat_ids_.push_back(matrix.VectorIndex(0, react_id[i_dep], react_id[i_ind]));
        }
        for (std::size_t i_dep = 0; i_dep < number_of_products_[i_rxn]; ++i_dep)
        {
          jacobian_flat_ids_.push_back(matrix.VectorIndex(0, prod_id[i_dep], react_id[i_ind]));
        }
      }
      react_id += number_of_reactants_[i_rxn];
      prod_id += number_of_products_[i_rxn];
    }
  }

  template<template<class> typename MatrixPolicy>
  requires(!VectorizableDense<MatrixPolicy<double>>) inline void ProcessSet::AddForcingTerms(
      const MatrixPolicy<double>& rate_constants,
      const MatrixPolicy<double>& state_variables,
      MatrixPolicy<double>& forcing) const
  {
    // loop over grid cells
    for (std::size_t i_cell = 0; i_cell < state_variables.size(); ++i_cell)
    {
      auto cell_rate_constants = rate_constants[i_cell];
      auto cell_state = state_variables[i_cell];
      auto cell_forcing = forcing[i_cell];
      auto react_id = reactant_ids_.begin();
      auto prod_id = product_ids_.begin();
      auto yield = yields_.begin();

      for (std::size_t i_rxn = 0; i_rxn < number_of_reactants_.size(); ++i_rxn)
      {
        double rate = cell_rate_constants[i_rxn];

        for (std::size_t i_react = 0; i_react < number_of_reactants_[i_rxn]; ++i_react)
          rate *= cell_state[react_id[i_react]];

        for (std::size_t i_react = 0; i_react < number_of_reactants_[i_rxn]; ++i_react)
          cell_forcing[react_id[i_react]] -= rate;

        for (std::size_t i_prod = 0; i_prod < number_of_products_[i_rxn]; ++i_prod)
          cell_forcing[prod_id[i_prod]] += yield[i_prod] * rate;

        react_id += number_of_reactants_[i_rxn];
        prod_id += number_of_products_[i_rxn];
        yield += number_of_products_[i_rxn];
      }
    }
  };

  template<template<class> typename MatrixPolicy>
  requires VectorizableDense<MatrixPolicy<double>>
  inline void ProcessSet::AddForcingTerms(
      const MatrixPolicy<double>& rate_constants,
      const MatrixPolicy<double>& state_variables,
      MatrixPolicy<double>& forcing) const
  {
    const auto& v_rate_constants = rate_constants.AsVector();
    const auto& v_state_variables = state_variables.AsVector();
    auto& v_forcing = forcing.AsVector();
    const std::size_t L = rate_constants.GroupVectorSize();
    // loop over all rows
    for (std::size_t i_group = 0; i_group < state_variables.NumberOfGroups(); ++i_group)
    {
      auto react_id = reactant_ids_.begin();
      auto prod_id = product_ids_.begin();
      auto yield = yields_.begin();
      std::size_t offset_rc = i_group * rate_constants.GroupSize();
      std::size_t offset_state = i_group * state_variables.GroupSize();
      std::size_t offset_forcing = i_group * forcing.GroupSize();
      std::vector<double> rate(L, 0);
      for (std::size_t i_rxn = 0; i_rxn < number_of_reactants_.size(); ++i_rxn)
      {
        for (std::size_t i_cell = 0; i_cell < L; ++i_cell)
          rate[i_cell] = v_rate_constants[offset_rc + i_rxn * L + i_cell];
        for (std::size_t i_react = 0; i_react < number_of_reactants_[i_rxn]; ++i_react)
          for (std::size_t i_cell = 0; i_cell < L; ++i_cell)
            rate[i_cell] *= v_state_variables[offset_state + react_id[i_react] * L + i_cell];
        for (std::size_t i_react = 0; i_react < number_of_reactants_[i_rxn]; ++i_react)
          for (std::size_t i_cell = 0; i_cell < L; ++i_cell)
            v_forcing[offset_forcing + react_id[i_react] * L + i_cell] -= rate[i_cell];
        for (std::size_t i_prod = 0; i_prod < number_of_products_[i_rxn]; ++i_prod)
          for (std::size_t i_cell = 0; i_cell < L; ++i_cell)
            v_forcing[offset_forcing + prod_id[i_prod] * L + i_cell] += yield[i_prod] * rate[i_cell];
        react_id += number_of_reactants_[i_rxn];
        prod_id += number_of_products_[i_rxn];
        yield += number_of_products_[i_rxn];
      }
    }
  }

  template<template<class> class MatrixPolicy, template<class> class SparseMatrixPolicy>
  requires(
      !VectorizableDense<MatrixPolicy<double>> || !VectorizableSparse<SparseMatrixPolicy<double>>) inline void ProcessSet::
      AddJacobianTerms(
          const MatrixPolicy<double>& rate_constants,
          const MatrixPolicy<double>& state_variables,
          SparseMatrixPolicy<double>& jacobian) const
  {
    auto cell_jacobian = jacobian.AsVector().begin();

    // loop over grid cells
    for (std::size_t i_cell = 0; i_cell < state_variables.size(); ++i_cell)
    {
      auto cell_rate_constants = rate_constants[i_cell];
      auto cell_state = state_variables[i_cell];

      auto react_id = reactant_ids_.begin();
      auto yield = yields_.begin();
      auto flat_id = jacobian_flat_ids_.begin();

      // loop over reactions
      for (std::size_t i_rxn = 0; i_rxn < number_of_reactants_.size(); ++i_rxn)
      {
        // loop over number of reactants of a reaction
        for (std::size_t i_ind = 0; i_ind < number_of_reactants_[i_rxn]; ++i_ind)
        {
          double d_rate_d_ind = cell_rate_constants[i_rxn];

          for (std::size_t i_react = 0; i_react < number_of_reactants_[i_rxn]; ++i_react)
          {
            if (i_react == i_ind)
              continue;
            d_rate_d_ind *= cell_state[react_id[i_react]];
          }
          for (std::size_t i_dep = 0; i_dep < number_of_reactants_[i_rxn]; ++i_dep)
            cell_jacobian[*(flat_id++)] -= d_rate_d_ind;
          for (std::size_t i_dep = 0; i_dep < number_of_products_[i_rxn]; ++i_dep)
            cell_jacobian[*(flat_id++)] += yield[i_dep] * d_rate_d_ind;
        }
        react_id += number_of_reactants_[i_rxn];
        yield += number_of_products_[i_rxn];
      }
      // increment cell_jacobian after each row
      cell_jacobian += jacobian.FlatBlockSize();
    }
  }

  template<template<class> class MatrixPolicy, template<class> class SparseMatrixPolicy>
  requires(VectorizableDense<MatrixPolicy<double>>&& VectorizableSparse<SparseMatrixPolicy<double>>) inline void ProcessSet::
      AddJacobianTerms(
          const MatrixPolicy<double>& rate_constants,
          const MatrixPolicy<double>& state_variables,
          SparseMatrixPolicy<double>& jacobian) const
  {
    const auto& v_rate_constants = rate_constants.AsVector();
    const auto& v_state_variables = state_variables.AsVector();
    auto& v_jacobian = jacobian.AsVector();
    assert(rate_constants.GroupVectorSize() == jacobian.GroupVectorSize());
    const std::size_t L = rate_constants.GroupVectorSize();
    // loop over all rows
    for (std::size_t i_group = 0; i_group < state_variables.NumberOfGroups(); ++i_group)
    {
      auto react_id = reactant_ids_.begin();
      auto yield = yields_.begin();
      std::size_t offset_rc = i_group * rate_constants.GroupSize();
      std::size_t offset_state = i_group * state_variables.GroupSize();
      std::size_t offset_jacobian = i_group * jacobian.GroupSize(jacobian.FlatBlockSize());

      auto flat_id = jacobian_flat_ids_.begin();
      for (std::size_t i_rxn = 0; i_rxn < number_of_reactants_.size(); ++i_rxn)
      {
        for (std::size_t i_ind = 0; i_ind < number_of_reactants_[i_rxn]; ++i_ind)
        {
          std::vector<double> d_rate_d_ind(L, 0);
          for (std::size_t i_cell = 0; i_cell < L; ++i_cell)
            d_rate_d_ind[i_cell] = v_rate_constants[offset_rc + i_rxn * L + i_cell];
          for (std::size_t i_react = 0; i_react < number_of_reactants_[i_rxn]; ++i_react)
          {
            if (i_react == i_ind)
              continue;
            for (std::size_t i_cell = 0; i_cell < L; ++i_cell)
              d_rate_d_ind[i_cell] *= v_state_variables[offset_state + react_id[i_react] * L + i_cell];
          }
          for (std::size_t i_dep = 0; i_dep < number_of_reactants_[i_rxn]; ++i_dep)
          {
            for (std::size_t i_cell = 0; i_cell < L; ++i_cell)
              v_jacobian[offset_jacobian + *flat_id + i_cell] -= d_rate_d_ind[i_cell];
            ++flat_id;
          }
          for (std::size_t i_dep = 0; i_dep < number_of_products_[i_rxn]; ++i_dep)
          {
            for (std::size_t i_cell = 0; i_cell < L; ++i_cell)
              v_jacobian[offset_jacobian + *flat_id + i_cell] += yield[i_dep] * d_rate_d_ind[i_cell];
            ++flat_id;
          }
        }
        react_id += number_of_reactants_[i_rxn];
        yield += number_of_products_[i_rxn];
      }
    }
  }
}  // namespace micm<|MERGE_RESOLUTION|>--- conflicted
+++ resolved
@@ -90,26 +90,18 @@
       {
         if (reactant.IsParameterized())
           continue;  // Skip reactants that are parameterizations
-<<<<<<< HEAD
-        if (state.variable_map_.count( reactant.name_ ) < 1)
+        if (variable_map.count( reactant.name_ ) < 1)
           throw std::runtime_error("Reactant '" + reactant.name_ + "' does not exist");   
-        reactant_ids_.push_back(state.variable_map_.at(reactant.name_));
-=======
         reactant_ids_.push_back(variable_map.at(reactant.name_));
->>>>>>> 0af83be4
         ++number_of_reactants;
       }
       for (auto& product : process.products_)
       {
         if (product.first.IsParameterized())
           continue;  // Skip products that are parameterizations
-<<<<<<< HEAD
-        if (state.variable_map_.count( product.first.name_ ) < 1)
+        if (variable_map.count( product.first.name_ ) < 1)
           throw std::runtime_error("Product '" + product.first.name_ + "' does not exist");   
-        product_ids_.push_back(state.variable_map_.at(product.first.name_));
-=======
         product_ids_.push_back(variable_map.at(product.first.name_));
->>>>>>> 0af83be4
         yields_.push_back(product.second);
         ++number_of_products;
       }
