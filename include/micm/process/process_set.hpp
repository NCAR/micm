// Copyright (C) 2023-2025 National Center for Atmospheric Research
// SPDX-License-Identifier: Apache-2.0
#pragma once

#include <micm/process/process.hpp>
#include <micm/profiler/instrumentation.hpp>
#include <micm/solver/state.hpp>
#include <micm/util/error.hpp>
#include <micm/util/sparse_matrix.hpp>

#include <cassert>
#include <vector>

enum class MicmProcessSetErrc
{
  ReactantDoesNotExist = MICM_PROCESS_SET_ERROR_CODE_REACTANT_DOES_NOT_EXIST,
  ProductDoesNotExist = MICM_PROCESS_SET_ERROR_CODE_PRODUCT_DOES_NOT_EXIST
};

namespace std
{
  template<>
  struct is_error_condition_enum<MicmProcessSetErrc> : true_type
  {
  };
}  // namespace std

namespace
{
  class MicmProcessSetErrorCategory : public std::error_category
  {
   public:
    const char* name() const noexcept override
    {
      return MICM_ERROR_CATEGORY_PROCESS_SET;
    }
    std::string message(int ev) const override
    {
      switch (static_cast<MicmProcessSetErrc>(ev))
      {
        case MicmProcessSetErrc::ReactantDoesNotExist: return "Reactant does not exist";
        case MicmProcessSetErrc::ProductDoesNotExist: return "Product does not exist";
        default: return "Unknown error";
      }
    }
  };

  const MicmProcessSetErrorCategory MICM_PROCESS_SET_ERROR{};
}  // namespace

inline std::error_code make_error_code(MicmProcessSetErrc e)
{
  return { static_cast<int>(e), MICM_PROCESS_SET_ERROR };
}

namespace micm
{

  /// @brief Solver function calculators for a collection of processes
  class ProcessSet
  {
   protected:
    /// @brief Process information for use in setting Jacobian elements
    struct ProcessInfo
    {
      std::size_t process_id_;
      std::size_t independent_id_;
      std::size_t number_of_dependent_reactants_;
      std::size_t number_of_products_;
    };

    std::vector<std::size_t> number_of_reactants_;
    std::vector<std::size_t> reactant_ids_;
    std::vector<std::size_t> number_of_products_;
    std::vector<std::size_t> product_ids_;
    std::vector<double> yields_;
    std::vector<ProcessInfo> jacobian_process_info_;
    std::vector<std::size_t> jacobian_reactant_ids_;
    std::vector<std::size_t> jacobian_product_ids_;
    std::vector<double> jacobian_yields_;
    std::vector<std::size_t> jacobian_flat_ids_;

   public:
    /// @brief Default constructor
    ProcessSet() = default;

    /// @brief Create a process set calculator for a given set of processes
    /// @param processes Processes to create calculator for
    /// @param variable_map A mapping of species names to concentration index
    ProcessSet(const std::vector<Process>& processes, const std::map<std::string, std::size_t>& variable_map);

    virtual ~ProcessSet() = default;

    /// @brief Return the full set of non-zero Jacobian elements for the set of processes
    /// @return Jacobian elements as a set of index pairs
    std::set<std::pair<std::size_t, std::size_t>> NonZeroJacobianElements() const;

    /// @brief Sets the indicies for each non-zero Jacobian element in the underlying vector.
    ///        Also sets combination of process ids and reactant ids to allow setting of
    ///        jacobian elements in order by column.
    /// @param matrix The sparse matrix used for the Jacobian
    template<typename OrderingPolicy>
    void SetJacobianFlatIds(const SparseMatrix<double, OrderingPolicy>& matrix);

    /// @brief Add forcing terms for the set of processes for the current conditions
    /// @param rate_constants Current values for the process rate constants (grid cell, process)
    /// @param state_variables Current state variable values (grid cell, state variable)
    /// @param forcing Forcing terms for each state variable (grid cell, state variable)
    template<typename DenseMatrixPolicy>
      requires(!VectorizableDense<DenseMatrixPolicy>)
    void AddForcingTerms(
        const DenseMatrixPolicy& rate_constants,
        const DenseMatrixPolicy& state_variables,
        DenseMatrixPolicy& forcing) const;
    template<typename DenseMatrixPolicy>
      requires VectorizableDense<DenseMatrixPolicy>
    void AddForcingTerms(
        const DenseMatrixPolicy& rate_constants,
        const DenseMatrixPolicy& state_variables,
        DenseMatrixPolicy& forcing) const;

    /// @brief Subtract Jacobian terms for the set of processes for the current conditions
    /// @param rate_constants Current values for the process rate constants (grid cell, process)
    /// @param state_variables Current state variable values (grid cell, state variable)
    /// @param jacobian Jacobian matrix for the system (grid cell, dependent variable, independent variable)
    template<class DenseMatrixPolicy, class SparseMatrixPolicy>
      requires(!VectorizableDense<DenseMatrixPolicy> || !VectorizableSparse<SparseMatrixPolicy>)
    void SubtractJacobianTerms(
        const DenseMatrixPolicy& rate_constants,
        const DenseMatrixPolicy& state_variables,
        SparseMatrixPolicy& jacobian) const;
    // template<template<class> class MatrixPolicy, template<class> class SparseMatrixPolicy>
    template<class DenseMatrixPolicy, class SparseMatrixPolicy>
      requires(VectorizableDense<DenseMatrixPolicy> && VectorizableSparse<SparseMatrixPolicy>)
    void SubtractJacobianTerms(
        const DenseMatrixPolicy& rate_constants,
        const DenseMatrixPolicy& state_variables,
        SparseMatrixPolicy& jacobian) const;

    /// @brief Returns the set of species used in a set of processes
    /// @param processes The set of processes
    /// @return The set of species used in the set of processes
    static std::set<std::string> SpeciesUsed(const std::vector<Process>& processes);
  };

  inline ProcessSet::ProcessSet(
      const std::vector<Process>& processes,
      const std::map<std::string, std::size_t>& variable_map)
      : number_of_reactants_(),
        reactant_ids_(),
        number_of_products_(),
        product_ids_(),
        yields_(),
        jacobian_process_info_(),
        jacobian_reactant_ids_(),
        jacobian_product_ids_(),
        jacobian_yields_(),
        jacobian_flat_ids_()
  {
    MICM_PROFILE_FUNCTION();

    // Set up process information for forcing calculations
    for (const auto& process : processes)
    {
      std::size_t number_of_reactants = 0;
      std::size_t number_of_products = 0;
      for (const auto& reactant : process.reactants_)
      {
        if (reactant.IsParameterized())
          continue;  // Skip reactants that are parameterizations
        if (variable_map.count(reactant.name_) < 1)
          throw std::system_error(make_error_code(MicmProcessSetErrc::ReactantDoesNotExist), reactant.name_);
        reactant_ids_.push_back(variable_map.at(reactant.name_));
        ++number_of_reactants;
      }
      for (const auto& product : process.products_)
      {
        if (product.first.IsParameterized())
          continue;  // Skip products that are parameterizations
        if (variable_map.count(product.first.name_) < 1)
          throw std::system_error(make_error_code(MicmProcessSetErrc::ProductDoesNotExist), product.first.name_);
        product_ids_.push_back(variable_map.at(product.first.name_));
        yields_.push_back(product.second);
        ++number_of_products;
      }
      number_of_reactants_.push_back(number_of_reactants);
      number_of_products_.push_back(number_of_products);
    }

    // Set up process information for Jacobian calculations
    std::vector<std::pair<std::string, std::size_t>> sorted_names(variable_map.begin(), variable_map.end());
    std::sort(sorted_names.begin(), sorted_names.end(), [](const auto& a, const auto& b) {
      return a.second < b.second;
    });
    for (const auto& independent_variable : sorted_names)
    {
      for (std::size_t i_process = 0; i_process < processes.size(); ++i_process)
      {
        const auto& process = processes[i_process];
        // Look for processes that depend on the independent variable
        bool found = false;
        for (const auto& reactant : process.reactants_)
        {
          if (reactant.name_ == independent_variable.first)
          {
            found = true;
            break;
          }
        }
        if (!found)
          continue;
        ProcessInfo info;
        info.process_id_ = i_process;
        info.independent_id_ = independent_variable.second;
        info.number_of_dependent_reactants_ = 0;
        info.number_of_products_ = 0;
        found = false;
        for (const auto& reactant : process.reactants_)
        {
          if (reactant.IsParameterized())
            continue;  // Skip reactants that are parameterizations
          if (variable_map.count(reactant.name_) < 1)
            throw std::system_error(make_error_code(MicmProcessSetErrc::ReactantDoesNotExist), reactant.name_);
          if (variable_map.at(reactant.name_) == independent_variable.second && !found) // skip the first instance of the independent variable
          {
            found = true;
            continue;
          }
          jacobian_reactant_ids_.push_back(variable_map.at(reactant.name_));
          ++info.number_of_dependent_reactants_;
        }
        for (const auto& product : process.products_)
        {
          if (product.first.IsParameterized())
            continue;  // Skip products that are parameterizations
          if (variable_map.count(product.first.name_) < 1)
            throw std::system_error(make_error_code(MicmProcessSetErrc::ProductDoesNotExist), product.first.name_);
          jacobian_product_ids_.push_back(variable_map.at(product.first.name_));
          jacobian_yields_.push_back(product.second);
          ++info.number_of_products_;
        }
        jacobian_process_info_.push_back(info);
      }
    }
  };

  inline std::set<std::pair<std::size_t, std::size_t>> ProcessSet::NonZeroJacobianElements() const
  {
    MICM_PROFILE_FUNCTION();

    std::set<std::pair<std::size_t, std::size_t>> ids;
    auto react_id = reactant_ids_.begin();
    auto prod_id = product_ids_.begin();
    for (std::size_t i_rxn = 0; i_rxn < number_of_reactants_.size(); ++i_rxn)
    {
      for (std::size_t i_ind = 0; i_ind < number_of_reactants_[i_rxn]; ++i_ind)
      {
        for (std::size_t i_dep = 0; i_dep < number_of_reactants_[i_rxn]; ++i_dep)
        {
          ids.insert(std::make_pair(react_id[i_dep], react_id[i_ind]));
        }
        for (std::size_t i_dep = 0; i_dep < number_of_products_[i_rxn]; ++i_dep)
        {
          ids.insert(std::make_pair(prod_id[i_dep], react_id[i_ind]));
        }
      }
      react_id += number_of_reactants_[i_rxn];
      prod_id += number_of_products_[i_rxn];
    }
    return ids;
  }

  template<typename OrderingPolicy>
  inline void ProcessSet::SetJacobianFlatIds(const SparseMatrix<double, OrderingPolicy>& matrix)
  {
    MICM_PROFILE_FUNCTION();

    jacobian_flat_ids_.clear();
    auto react_id = jacobian_reactant_ids_.begin();
    auto prod_id = jacobian_product_ids_.begin();
    for (const auto& process_info : jacobian_process_info_)
    {
      for (std::size_t i_dep = 0; i_dep < process_info.number_of_dependent_reactants_; ++i_dep)
        jacobian_flat_ids_.push_back(matrix.VectorIndex(0, *(react_id++), process_info.independent_id_));
      jacobian_flat_ids_.push_back(matrix.VectorIndex(0, process_info.independent_id_, process_info.independent_id_));
      for (std::size_t i_dep = 0; i_dep < process_info.number_of_products_; ++i_dep)
        jacobian_flat_ids_.push_back(matrix.VectorIndex(0, *(prod_id++), process_info.independent_id_));
    }
  }

  template<typename DenseMatrixPolicy>
    requires(!VectorizableDense<DenseMatrixPolicy>)
  inline void ProcessSet::AddForcingTerms(
      const DenseMatrixPolicy& rate_constants,
      const DenseMatrixPolicy& state_variables,
      DenseMatrixPolicy& forcing) const
  {
    MICM_PROFILE_FUNCTION();

    // loop over grid cells
    for (std::size_t i_cell = 0; i_cell < state_variables.NumRows(); ++i_cell)
    {
      auto cell_rate_constants = rate_constants[i_cell];
      auto cell_state = state_variables[i_cell];
      auto cell_forcing = forcing[i_cell];
      auto react_id = reactant_ids_.begin();
      auto prod_id = product_ids_.begin();
      auto yield = yields_.begin();

      for (std::size_t i_rxn = 0; i_rxn < number_of_reactants_.size(); ++i_rxn)
      {
        double rate = cell_rate_constants[i_rxn];

        for (std::size_t i_react = 0; i_react < number_of_reactants_[i_rxn]; ++i_react)
        {
          rate *= cell_state[react_id[i_react]];
        }

        for (std::size_t i_react = 0; i_react < number_of_reactants_[i_rxn]; ++i_react)
        {
          cell_forcing[react_id[i_react]] -= rate;
        }

        for (std::size_t i_prod = 0; i_prod < number_of_products_[i_rxn]; ++i_prod)
        {
          cell_forcing[prod_id[i_prod]] += yield[i_prod] * rate;
        }

        react_id += number_of_reactants_[i_rxn];
        prod_id += number_of_products_[i_rxn];
        yield += number_of_products_[i_rxn];
      }
    }
  };

  template<typename DenseMatrixPolicy>
    requires VectorizableDense<DenseMatrixPolicy>
  inline void ProcessSet::AddForcingTerms(
      const DenseMatrixPolicy& rate_constants,
      const DenseMatrixPolicy& state_variables,
      DenseMatrixPolicy& forcing) const
  {
    MICM_PROFILE_FUNCTION();

    const auto& v_rate_constants = rate_constants.AsVector();
    const auto& v_state_variables = state_variables.AsVector();
    auto& v_forcing = forcing.AsVector();
    constexpr std::size_t L = DenseMatrixPolicy::GroupVectorSize();
    auto v_rate_constants_begin = v_rate_constants.begin();
    // loop over all rows
    for (std::size_t i_group = 0; i_group < state_variables.NumberOfGroups(); ++i_group)
    {
      auto react_id = reactant_ids_.begin();
      auto prod_id = product_ids_.begin();
      auto yield = yields_.begin();
      const std::size_t offset_rc = i_group * rate_constants.GroupSize();
      const std::size_t offset_state = i_group * state_variables.GroupSize();
      const std::size_t offset_forcing = i_group * forcing.GroupSize();
      std::vector<double> rate(L, 0);
      const std::size_t number_of_reactions = number_of_reactants_.size();
      for (std::size_t i_rxn = 0; i_rxn < number_of_reactions; ++i_rxn)
      {
        const auto v_rate_subrange_begin = v_rate_constants_begin + offset_rc + (i_rxn * L);
        rate.assign(v_rate_subrange_begin, v_rate_subrange_begin + L);
        const std::size_t number_of_reactants = number_of_reactants_[i_rxn];
        for (std::size_t i_react = 0; i_react < number_of_reactants; ++i_react)
        {
          std::size_t idx_state_variables = offset_state + react_id[i_react] * L;
          auto rate_it = rate.begin();
          auto v_state_variables_it = v_state_variables.begin() + idx_state_variables;
          for (std::size_t i_cell = 0; i_cell < L; ++i_cell)
            *(rate_it++) *= *(v_state_variables_it++);
        }
        for (std::size_t i_react = 0; i_react < number_of_reactants; ++i_react)
        {
          auto v_forcing_it = v_forcing.begin() + offset_forcing + react_id[i_react] * L;
          auto rate_it = rate.begin();
          for (std::size_t i_cell = 0; i_cell < L; ++i_cell)
            *(v_forcing_it++) -= *(rate_it++);
        }
        const std::size_t number_of_products = number_of_products_[i_rxn];
        for (std::size_t i_prod = 0; i_prod < number_of_products; ++i_prod)
        {
          auto v_forcing_it = v_forcing.begin() + offset_forcing + prod_id[i_prod] * L;
          auto rate_it = rate.begin();
          auto yield_value = yield[i_prod];
          for (std::size_t i_cell = 0; i_cell < L; ++i_cell)
            *(v_forcing_it++) += yield_value * *(rate_it++);
        }
        react_id += number_of_reactants_[i_rxn];
        prod_id += number_of_products_[i_rxn];
        yield += number_of_products_[i_rxn];
      }
    }
  }

  // Forming the Jacobian matrix "J" and returning "-J" to be consistent with the CUDA implementation
  template<class DenseMatrixPolicy, class SparseMatrixPolicy>
    requires(!VectorizableDense<DenseMatrixPolicy> || !VectorizableSparse<SparseMatrixPolicy>)
  inline void ProcessSet::SubtractJacobianTerms(
      const DenseMatrixPolicy& rate_constants,
      const DenseMatrixPolicy& state_variables,
      SparseMatrixPolicy& jacobian) const
  {
    MICM_PROFILE_FUNCTION();

    auto cell_jacobian = jacobian.AsVector().begin();

    // loop over grid cells
    for (std::size_t i_cell = 0; i_cell < state_variables.NumRows(); ++i_cell)
    {
      auto cell_rate_constants = rate_constants[i_cell];
      auto cell_state = state_variables[i_cell];

      auto react_id = jacobian_reactant_ids_.begin();
      auto yield = jacobian_yields_.begin();
      auto flat_id = jacobian_flat_ids_.begin();

      // loop over process-dependent variable pairs
      for (const auto& process_info : jacobian_process_info_)
      {
        double d_rate_d_ind = cell_rate_constants[process_info.process_id_];
        for (std::size_t i_react = 0; i_react < process_info.number_of_dependent_reactants_; ++i_react)
          d_rate_d_ind *= cell_state[*(react_id++)];
        for (std::size_t i_dep = 0; i_dep < process_info.number_of_dependent_reactants_+1; ++i_dep)
          cell_jacobian[*(flat_id++)] += d_rate_d_ind;
        for (std::size_t i_dep = 0; i_dep < process_info.number_of_products_; ++i_dep)
          cell_jacobian[*(flat_id++)] -= *(yield++) * d_rate_d_ind;
      }
      // increment cell_jacobian after each grid cell
      cell_jacobian += jacobian.FlatBlockSize();
    }
  }

  // Forming the Jacobian matrix "J" and returning "-J" to be consistent with the CUDA implementation
  template<class DenseMatrixPolicy, class SparseMatrixPolicy>
    requires(VectorizableDense<DenseMatrixPolicy> && VectorizableSparse<SparseMatrixPolicy>)
  inline void ProcessSet::SubtractJacobianTerms(
      const DenseMatrixPolicy& rate_constants,
      const DenseMatrixPolicy& state_variables,
      SparseMatrixPolicy& jacobian) const
  {
    MICM_PROFILE_FUNCTION();

    const auto& v_rate_constants = rate_constants.AsVector();
    const auto& v_state_variables = state_variables.AsVector();
    auto& v_jacobian = jacobian.AsVector();
    constexpr std::size_t L = DenseMatrixPolicy::GroupVectorSize();
    std::vector<double> d_rate_d_ind(L, 0);
    auto v_rate_constants_begin = v_rate_constants.begin();
    // loop over all rows
    for (std::size_t i_group = 0; i_group < state_variables.NumberOfGroups(); ++i_group)
    {
      auto react_id = jacobian_reactant_ids_.begin();
      auto yield = jacobian_yields_.begin();
      const std::size_t offset_rc = i_group * rate_constants.GroupSize();
      const std::size_t offset_state = i_group * state_variables.GroupSize();
      const std::size_t offset_jacobian = i_group * jacobian.GroupSize();
      auto flat_id = jacobian_flat_ids_.begin();
<<<<<<< HEAD

      for (const auto& process_info : jacobian_process_info_)
      {
        auto v_rate_subrange_begin = v_rate_constants_begin + offset_rc + (process_info.process_id_ * L);
        d_rate_d_ind.assign(v_rate_subrange_begin, v_rate_subrange_begin + L);
        for (std::size_t i_react = 0; i_react < process_info.number_of_dependent_reactants_; ++i_react)
        {
          const std::size_t idx_state_variables = offset_state + (react_id[i_react] * L);
          for (std::size_t i_cell = 0; i_cell < L; ++i_cell)
            d_rate_d_ind[i_cell] *= v_state_variables[idx_state_variables + i_cell];
=======
      const std::size_t number_of_reactions = number_of_reactants_.size();
      for (std::size_t i_rxn = 0; i_rxn < number_of_reactions; ++i_rxn)
      {
        auto v_rate_subrange_begin = v_rate_constants_begin + offset_rc + (i_rxn * L);
        const std::size_t number_of_reactants = number_of_reactants_[i_rxn];
        const std::size_t number_of_products = number_of_products_[i_rxn];
        for (std::size_t i_ind = 0; i_ind < number_of_reactants; ++i_ind)
        {
          d_rate_d_ind.assign(v_rate_subrange_begin, v_rate_subrange_begin + L);
          for (std::size_t i_react = 0; i_react < number_of_reactants; ++i_react)
          {
            if (i_react == i_ind)
            {
              continue;
            }
            const std::size_t idx_state_variables = offset_state + (react_id[i_react] * L);
            auto v_state_variables_it = v_state_variables.begin() + idx_state_variables;
            auto d_rate_d_ind_it = d_rate_d_ind.begin();
            for (std::size_t i_cell = 0; i_cell < L; ++i_cell)
              *(d_rate_d_ind_it++) *= *(v_state_variables_it++);
          }
          for (std::size_t i_dep = 0; i_dep < number_of_reactants; ++i_dep)
          {
            auto v_jacobian_it = v_jacobian.begin() + offset_jacobian + *flat_id;
            auto d_rate_d_ind_it = d_rate_d_ind.begin();
            for (std::size_t i_cell = 0; i_cell < L; ++i_cell)
              *(v_jacobian_it++) += *(d_rate_d_ind_it++);
            ++flat_id;
          }
          for (std::size_t i_dep = 0; i_dep < number_of_products; ++i_dep)
          {
            auto v_jacobian_it = v_jacobian.begin() + offset_jacobian + *flat_id;
            auto d_rate_d_ind_it = d_rate_d_ind.begin();
            auto yield_value = yield[i_dep];
            for (std::size_t i_cell = 0; i_cell < L; ++i_cell)
              *(v_jacobian_it++) -= yield_value * *(d_rate_d_ind_it++);
            ++flat_id;
          }
>>>>>>> 60c80d66
        }
        for (std::size_t i_dep = 0; i_dep < process_info.number_of_dependent_reactants_+1; ++i_dep)
        {
          for (std::size_t i_cell = 0; i_cell < L; ++i_cell)
            v_jacobian[offset_jacobian + *flat_id + i_cell] += d_rate_d_ind[i_cell];
          ++flat_id;
        }
        for (std::size_t i_dep = 0; i_dep < process_info.number_of_products_; ++i_dep)
        {
          for (std::size_t i_cell = 0; i_cell < L; ++i_cell)
            v_jacobian[offset_jacobian + *flat_id + i_cell] -= yield[i_dep] * d_rate_d_ind[i_cell];
          ++flat_id;
        }
        react_id += process_info.number_of_dependent_reactants_;
        yield += process_info.number_of_products_;
      }
    }
  }

  inline std::set<std::string> ProcessSet::SpeciesUsed(const std::vector<Process>& processes)
  {
    MICM_PROFILE_FUNCTION();

    std::set<std::string> used_species;
    for (auto& process : processes)
    {
      for (auto& reactant : process.reactants_)
        used_species.insert(reactant.name_);
      for (auto& product : process.products_)
        used_species.insert(product.first.name_);
    }
    return used_species;
  }
}  // namespace micm<|MERGE_RESOLUTION|>--- conflicted
+++ resolved
@@ -457,7 +457,6 @@
       const std::size_t offset_state = i_group * state_variables.GroupSize();
       const std::size_t offset_jacobian = i_group * jacobian.GroupSize();
       auto flat_id = jacobian_flat_ids_.begin();
-<<<<<<< HEAD
 
       for (const auto& process_info : jacobian_process_info_)
       {
@@ -466,59 +465,23 @@
         for (std::size_t i_react = 0; i_react < process_info.number_of_dependent_reactants_; ++i_react)
         {
           const std::size_t idx_state_variables = offset_state + (react_id[i_react] * L);
+          auto v_state_variables_it = v_state_variables.begin() + idx_state_variables;
           for (std::size_t i_cell = 0; i_cell < L; ++i_cell)
-            d_rate_d_ind[i_cell] *= v_state_variables[idx_state_variables + i_cell];
-=======
-      const std::size_t number_of_reactions = number_of_reactants_.size();
-      for (std::size_t i_rxn = 0; i_rxn < number_of_reactions; ++i_rxn)
-      {
-        auto v_rate_subrange_begin = v_rate_constants_begin + offset_rc + (i_rxn * L);
-        const std::size_t number_of_reactants = number_of_reactants_[i_rxn];
-        const std::size_t number_of_products = number_of_products_[i_rxn];
-        for (std::size_t i_ind = 0; i_ind < number_of_reactants; ++i_ind)
-        {
-          d_rate_d_ind.assign(v_rate_subrange_begin, v_rate_subrange_begin + L);
-          for (std::size_t i_react = 0; i_react < number_of_reactants; ++i_react)
-          {
-            if (i_react == i_ind)
-            {
-              continue;
-            }
-            const std::size_t idx_state_variables = offset_state + (react_id[i_react] * L);
-            auto v_state_variables_it = v_state_variables.begin() + idx_state_variables;
-            auto d_rate_d_ind_it = d_rate_d_ind.begin();
-            for (std::size_t i_cell = 0; i_cell < L; ++i_cell)
-              *(d_rate_d_ind_it++) *= *(v_state_variables_it++);
-          }
-          for (std::size_t i_dep = 0; i_dep < number_of_reactants; ++i_dep)
-          {
-            auto v_jacobian_it = v_jacobian.begin() + offset_jacobian + *flat_id;
-            auto d_rate_d_ind_it = d_rate_d_ind.begin();
-            for (std::size_t i_cell = 0; i_cell < L; ++i_cell)
-              *(v_jacobian_it++) += *(d_rate_d_ind_it++);
-            ++flat_id;
-          }
-          for (std::size_t i_dep = 0; i_dep < number_of_products; ++i_dep)
-          {
-            auto v_jacobian_it = v_jacobian.begin() + offset_jacobian + *flat_id;
-            auto d_rate_d_ind_it = d_rate_d_ind.begin();
-            auto yield_value = yield[i_dep];
-            for (std::size_t i_cell = 0; i_cell < L; ++i_cell)
-              *(v_jacobian_it++) -= yield_value * *(d_rate_d_ind_it++);
-            ++flat_id;
-          }
->>>>>>> 60c80d66
+            d_rate_d_ind[i_cell] *= *(v_state_variables_it++);
         }
         for (std::size_t i_dep = 0; i_dep < process_info.number_of_dependent_reactants_+1; ++i_dep)
         {
+          auto v_jacobian_it = v_jacobian.begin() + offset_jacobian + *flat_id;
           for (std::size_t i_cell = 0; i_cell < L; ++i_cell)
-            v_jacobian[offset_jacobian + *flat_id + i_cell] += d_rate_d_ind[i_cell];
+            *(v_jacobian_it++) += d_rate_d_ind[i_cell];
           ++flat_id;
         }
         for (std::size_t i_dep = 0; i_dep < process_info.number_of_products_; ++i_dep)
         {
+          auto v_jacobian_it = v_jacobian.begin() + offset_jacobian + *flat_id;
+          auto yield_value = yield[i_dep];
           for (std::size_t i_cell = 0; i_cell < L; ++i_cell)
-            v_jacobian[offset_jacobian + *flat_id + i_cell] -= yield[i_dep] * d_rate_d_ind[i_cell];
+            *(v_jacobian_it++) -= yield_value * d_rate_d_ind[i_cell];
           ++flat_id;
         }
         react_id += process_info.number_of_dependent_reactants_;
