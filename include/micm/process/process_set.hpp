--- conflicted
+++ resolved
@@ -200,14 +200,7 @@
       std::size_t offset_rc = i_group * rate_constants.GroupSize();
       std::size_t offset_state = i_group * state_variables.GroupSize();
       std::size_t offset_forcing = i_group * forcing.GroupSize();
-<<<<<<< HEAD
-
-      std::vector<double> rate;
-      rate.reserve(L);
-
-=======
       std::vector<double> rate(L, 0);
->>>>>>> 72a96809
       for (std::size_t i_rxn = 0; i_rxn < number_of_reactants_.size(); ++i_rxn)
       {
         for (std::size_t i_cell = 0; i_cell < L; ++i_cell)
