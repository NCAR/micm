// Copyright (C) 2023 National Center for Atmospheric Research,
//
// SPDX-License-Identifier: Apache-2.0
#pragma once

#include <cassert>
#include <micm/process/process.hpp>
#include <micm/solver/state.hpp>
#include <micm/util/sparse_matrix.hpp>
#include <vector>

namespace micm
{

  /// @brief Solver function calculators for a collection of processes
  class ProcessSet
  {
   protected:
    std::vector<std::size_t> number_of_reactants_;
    std::vector<std::size_t> reactant_ids_;
    std::vector<std::size_t> number_of_products_;
    std::vector<std::size_t> product_ids_;
    std::vector<double> yields_;
    std::vector<std::size_t> jacobian_flat_ids_;

   public:
    /// @brief Default constructor
    ProcessSet() = default;

    /// @brief Create a process set calculator for a given set of processes
    /// @param processes Processes to create calculator for
    /// @param StateParameters Solver state
    ProcessSet(const std::vector<Process>& processes, std::map<std::string, std::size_t> variable_map);

    /// @brief Return the full set of non-zero Jacobian elements for the set of processes
    /// @return Jacobian elements as a set of index pairs
    std::set<std::pair<std::size_t, std::size_t>> NonZeroJacobianElements() const;

    /// @brief Sets the indicies for each non-zero Jacobian element in the underlying vector
    /// @param matrix The sparse matrix used for the Jacobian
    template<typename OrderingPolicy>
    void SetJacobianFlatIds(const SparseMatrix<double, OrderingPolicy>& matrix);

    /// @brief Add forcing terms for the set of processes for the current conditions
    /// @param rate_constants Current values for the process rate constants (grid cell, process)
    /// @param state_variables Current state variable values (grid cell, state variable)
    /// @param forcing Forcing terms for each state variable (grid cell, state variable)
    template<template<class> typename MatrixPolicy>
      requires(!VectorizableDense<MatrixPolicy<double>>)
    void AddForcingTerms(
        const MatrixPolicy<double>& rate_constants,
        const MatrixPolicy<double>& state_variables,
        MatrixPolicy<double>& forcing) const;
    template<template<class> typename MatrixPolicy>
      requires VectorizableDense<MatrixPolicy<double>>
    void AddForcingTerms(
        const MatrixPolicy<double>& rate_constants,
        const MatrixPolicy<double>& state_variables,
        MatrixPolicy<double>& forcing) const;

    /// @brief Add Jacobian terms for the set of processes for the current conditions
    /// @param rate_constants Current values for the process rate constants (grid cell, process)
    /// @param state_variables Current state variable values (grid cell, state variable)
    /// @param jacobian Jacobian matrix for the system (grid cell, dependent variable, independent variable)
    template<template<class> class MatrixPolicy, template<class> class SparseMatrixPolicy>
      requires(!VectorizableDense<MatrixPolicy<double>> || !VectorizableSparse<SparseMatrixPolicy<double>>)
    void AddJacobianTerms(
        const MatrixPolicy<double>& rate_constants,
        const MatrixPolicy<double>& state_variables,
        SparseMatrixPolicy<double>& jacobian) const;
    template<template<class> class MatrixPolicy, template<class> class SparseMatrixPolicy>
      requires(VectorizableDense<MatrixPolicy<double>> && VectorizableSparse<SparseMatrixPolicy<double>>)
    void AddJacobianTerms(
        const MatrixPolicy<double>& rate_constants,
        const MatrixPolicy<double>& state_variables,
        SparseMatrixPolicy<double>& jacobian) const;
  };

  inline ProcessSet::ProcessSet(const std::vector<Process>& processes, std::map<std::string, std::size_t> variable_map)
      : number_of_reactants_(),
        reactant_ids_(),
        number_of_products_(),
        product_ids_(),
        yields_()
  {
    for (auto& process : processes)
    {
      std::size_t number_of_reactants = 0;
      std::size_t number_of_products = 0;
      for (auto& reactant : process.reactants_)
      {
<<<<<<< HEAD
        reactant_ids_.push_back(variable_map.at(reactant.name_));
      }
      for (auto& product : process.products_)
      {
        product_ids_.push_back(variable_map.at(product.first.name_));
=======
        if (reactant.IsParameterized())
          continue;  // Skip reactants that are parameterizations
        reactant_ids_.push_back(state.variable_map_.at(reactant.name_));
        ++number_of_reactants;
      }
      for (auto& product : process.products_)
      {
        if (product.first.IsParameterized())
          continue;  // Skip products that are parameterizations
        product_ids_.push_back(state.variable_map_.at(product.first.name_));
>>>>>>> 497f6ddb
        yields_.push_back(product.second);
        ++number_of_products;
      }
      number_of_reactants_.push_back(number_of_reactants);
      number_of_products_.push_back(number_of_products);
    }
  };

  inline std::set<std::pair<std::size_t, std::size_t>> ProcessSet::NonZeroJacobianElements() const
  {
    std::set<std::pair<std::size_t, std::size_t>> ids;
    auto react_id = reactant_ids_.begin();
    auto prod_id = product_ids_.begin();
    for (std::size_t i_rxn = 0; i_rxn < number_of_reactants_.size(); ++i_rxn)
    {
      for (std::size_t i_ind = 0; i_ind < number_of_reactants_[i_rxn]; ++i_ind)
      {
        for (std::size_t i_dep = 0; i_dep < number_of_reactants_[i_rxn]; ++i_dep)
        {
          ids.insert(std::make_pair(react_id[i_dep], react_id[i_ind]));
        }
        for (std::size_t i_dep = 0; i_dep < number_of_products_[i_rxn]; ++i_dep)
        {
          ids.insert(std::make_pair(prod_id[i_dep], react_id[i_ind]));
        }
      }
      react_id += number_of_reactants_[i_rxn];
      prod_id += number_of_products_[i_rxn];
    }
    return ids;
  }

  template<typename OrderingPolicy>
  inline void ProcessSet::SetJacobianFlatIds(const SparseMatrix<double, OrderingPolicy>& matrix)
  {
    jacobian_flat_ids_.clear();
    auto react_id = reactant_ids_.begin();
    auto prod_id = product_ids_.begin();
    for (std::size_t i_rxn = 0; i_rxn < number_of_reactants_.size(); ++i_rxn)
    {
      for (std::size_t i_ind = 0; i_ind < number_of_reactants_[i_rxn]; ++i_ind)
      {
        for (std::size_t i_dep = 0; i_dep < number_of_reactants_[i_rxn]; ++i_dep)
        {
          jacobian_flat_ids_.push_back(matrix.VectorIndex(0, react_id[i_dep], react_id[i_ind]));
        }
        for (std::size_t i_dep = 0; i_dep < number_of_products_[i_rxn]; ++i_dep)
        {
          jacobian_flat_ids_.push_back(matrix.VectorIndex(0, prod_id[i_dep], react_id[i_ind]));
        }
      }
      react_id += number_of_reactants_[i_rxn];
      prod_id += number_of_products_[i_rxn];
    }
  }

  template<template<class> typename MatrixPolicy>
    requires(!VectorizableDense<MatrixPolicy<double>>)
  inline void ProcessSet::AddForcingTerms(
      const MatrixPolicy<double>& rate_constants,
      const MatrixPolicy<double>& state_variables,
      MatrixPolicy<double>& forcing) const
  {
    // loop over grid cells
    for (std::size_t i_cell = 0; i_cell < state_variables.size(); ++i_cell)
    {
      auto cell_rate_constants = rate_constants[i_cell];
      auto cell_state = state_variables[i_cell];
      auto cell_forcing = forcing[i_cell];
      auto react_id = reactant_ids_.begin();
      auto prod_id = product_ids_.begin();
      auto yield = yields_.begin();

      for (std::size_t i_rxn = 0; i_rxn < number_of_reactants_.size(); ++i_rxn)
      {
        double rate = cell_rate_constants[i_rxn];

        for (std::size_t i_react = 0; i_react < number_of_reactants_[i_rxn]; ++i_react)
          rate *= cell_state[react_id[i_react]];

        for (std::size_t i_react = 0; i_react < number_of_reactants_[i_rxn]; ++i_react)
          cell_forcing[react_id[i_react]] -= rate;

        for (std::size_t i_prod = 0; i_prod < number_of_products_[i_rxn]; ++i_prod)
          cell_forcing[prod_id[i_prod]] += yield[i_prod] * rate;

        react_id += number_of_reactants_[i_rxn];
        prod_id += number_of_products_[i_rxn];
        yield += number_of_products_[i_rxn];
      }
    }
  };

  template<template<class> typename MatrixPolicy>
    requires VectorizableDense<MatrixPolicy<double>>
  inline void ProcessSet::AddForcingTerms(
      const MatrixPolicy<double>& rate_constants,
      const MatrixPolicy<double>& state_variables,
      MatrixPolicy<double>& forcing) const
  {
    const auto& v_rate_constants = rate_constants.AsVector();
    const auto& v_state_variables = state_variables.AsVector();
    auto& v_forcing = forcing.AsVector();
    const std::size_t L = rate_constants.GroupVectorSize();
    // loop over all rows
    for (std::size_t i_group = 0; i_group < state_variables.NumberOfGroups(); ++i_group)
    {
      auto react_id = reactant_ids_.begin();
      auto prod_id = product_ids_.begin();
      auto yield = yields_.begin();
      std::size_t offset_rc = i_group * rate_constants.GroupSize();
      std::size_t offset_state = i_group * state_variables.GroupSize();
      std::size_t offset_forcing = i_group * forcing.GroupSize();
      std::vector<double> rate(L, 0);
      for (std::size_t i_rxn = 0; i_rxn < number_of_reactants_.size(); ++i_rxn)
      {
        for (std::size_t i_cell = 0; i_cell < L; ++i_cell)
          rate[i_cell] = v_rate_constants[offset_rc + i_rxn * L + i_cell];
        for (std::size_t i_react = 0; i_react < number_of_reactants_[i_rxn]; ++i_react)
          for (std::size_t i_cell = 0; i_cell < L; ++i_cell)
            rate[i_cell] *= v_state_variables[offset_state + react_id[i_react] * L + i_cell];
        for (std::size_t i_react = 0; i_react < number_of_reactants_[i_rxn]; ++i_react)
          for (std::size_t i_cell = 0; i_cell < L; ++i_cell)
            v_forcing[offset_forcing + react_id[i_react] * L + i_cell] -= rate[i_cell];
        for (std::size_t i_prod = 0; i_prod < number_of_products_[i_rxn]; ++i_prod)
          for (std::size_t i_cell = 0; i_cell < L; ++i_cell)
            v_forcing[offset_forcing + prod_id[i_prod] * L + i_cell] += yield[i_prod] * rate[i_cell];
        react_id += number_of_reactants_[i_rxn];
        prod_id += number_of_products_[i_rxn];
        yield += number_of_products_[i_rxn];
      }
    }
  }

  template<template<class> class MatrixPolicy, template<class> class SparseMatrixPolicy>
    requires(!VectorizableDense<MatrixPolicy<double>> || !VectorizableSparse<SparseMatrixPolicy<double>>)
  inline void ProcessSet::AddJacobianTerms(
      const MatrixPolicy<double>& rate_constants,
      const MatrixPolicy<double>& state_variables,
      SparseMatrixPolicy<double>& jacobian) const
  {
    auto cell_jacobian = jacobian.AsVector().begin();

    // loop over grid cells
    for (std::size_t i_cell = 0; i_cell < state_variables.size(); ++i_cell)
    {
      auto cell_rate_constants = rate_constants[i_cell];
      auto cell_state = state_variables[i_cell];

      auto react_id = reactant_ids_.begin();
      auto yield = yields_.begin();
      auto flat_id = jacobian_flat_ids_.begin();

      // loop over reactions
      for (std::size_t i_rxn = 0; i_rxn < number_of_reactants_.size(); ++i_rxn)
      {
        // loop over number of reactants of a reaction
        for (std::size_t i_ind = 0; i_ind < number_of_reactants_[i_rxn]; ++i_ind)
        {
          double d_rate_d_ind = cell_rate_constants[i_rxn];

          for (std::size_t i_react = 0; i_react < number_of_reactants_[i_rxn]; ++i_react)
          {
            if (i_react == i_ind)
              continue;
            d_rate_d_ind *= cell_state[react_id[i_react]];
          }
          for (std::size_t i_dep = 0; i_dep < number_of_reactants_[i_rxn]; ++i_dep)
            cell_jacobian[*(flat_id++)] -= d_rate_d_ind;
          for (std::size_t i_dep = 0; i_dep < number_of_products_[i_rxn]; ++i_dep)
            cell_jacobian[*(flat_id++)] += yield[i_dep] * d_rate_d_ind;
        }
        react_id += number_of_reactants_[i_rxn];
        yield += number_of_products_[i_rxn];
      }
      // increment cell_jacobian after each row
      cell_jacobian += jacobian.FlatBlockSize();
    }
  }

  template<template<class> class MatrixPolicy, template<class> class SparseMatrixPolicy>
    requires(VectorizableDense<MatrixPolicy<double>> && VectorizableSparse<SparseMatrixPolicy<double>>)
  inline void ProcessSet::AddJacobianTerms(
      const MatrixPolicy<double>& rate_constants,
      const MatrixPolicy<double>& state_variables,
      SparseMatrixPolicy<double>& jacobian) const
  {
    const auto& v_rate_constants = rate_constants.AsVector();
    const auto& v_state_variables = state_variables.AsVector();
    auto& v_jacobian = jacobian.AsVector();
    assert(rate_constants.GroupVectorSize() == jacobian.GroupVectorSize());
    const std::size_t L = rate_constants.GroupVectorSize();
    // loop over all rows
    for (std::size_t i_group = 0; i_group < state_variables.NumberOfGroups(); ++i_group)
    {
      auto react_id = reactant_ids_.begin();
      auto yield = yields_.begin();
      std::size_t offset_rc = i_group * rate_constants.GroupSize();
      std::size_t offset_state = i_group * state_variables.GroupSize();
      std::size_t offset_jacobian = i_group * jacobian.GroupSize(jacobian.FlatBlockSize());

      auto flat_id = jacobian_flat_ids_.begin();
      for (std::size_t i_rxn = 0; i_rxn < number_of_reactants_.size(); ++i_rxn)
      {
        for (std::size_t i_ind = 0; i_ind < number_of_reactants_[i_rxn]; ++i_ind)
        {
          std::vector<double> d_rate_d_ind(L, 0);
          for (std::size_t i_cell = 0; i_cell < L; ++i_cell)
            d_rate_d_ind[i_cell] = v_rate_constants[offset_rc + i_rxn * L + i_cell];
          for (std::size_t i_react = 0; i_react < number_of_reactants_[i_rxn]; ++i_react)
          {
            if (i_react == i_ind)
              continue;
            for (std::size_t i_cell = 0; i_cell < L; ++i_cell)
              d_rate_d_ind[i_cell] *= v_state_variables[offset_state + react_id[i_react] * L + i_cell];
          }
          for (std::size_t i_dep = 0; i_dep < number_of_reactants_[i_rxn]; ++i_dep)
          {
            for (std::size_t i_cell = 0; i_cell < L; ++i_cell)
              v_jacobian[offset_jacobian + *flat_id + i_cell] -= d_rate_d_ind[i_cell];
            ++flat_id;
          }
          for (std::size_t i_dep = 0; i_dep < number_of_products_[i_rxn]; ++i_dep)
          {
            for (std::size_t i_cell = 0; i_cell < L; ++i_cell)
              v_jacobian[offset_jacobian + *flat_id + i_cell] += yield[i_dep] * d_rate_d_ind[i_cell];
            ++flat_id;
          }
        }
        react_id += number_of_reactants_[i_rxn];
        yield += number_of_products_[i_rxn];
      }
    }
  }
}  // namespace micm<|MERGE_RESOLUTION|>--- conflicted
+++ resolved
@@ -89,24 +89,16 @@
       std::size_t number_of_products = 0;
       for (auto& reactant : process.reactants_)
       {
-<<<<<<< HEAD
-        reactant_ids_.push_back(variable_map.at(reactant.name_));
-      }
-      for (auto& product : process.products_)
-      {
-        product_ids_.push_back(variable_map.at(product.first.name_));
-=======
         if (reactant.IsParameterized())
           continue;  // Skip reactants that are parameterizations
-        reactant_ids_.push_back(state.variable_map_.at(reactant.name_));
+        reactant_ids_.push_back(variable_map.at(reactant.name_));
         ++number_of_reactants;
       }
       for (auto& product : process.products_)
       {
         if (product.first.IsParameterized())
           continue;  // Skip products that are parameterizations
-        product_ids_.push_back(state.variable_map_.at(product.first.name_));
->>>>>>> 497f6ddb
+        product_ids_.push_back(variable_map.at(product.first.name_));
         yields_.push_back(product.second);
         ++number_of_products;
       }
