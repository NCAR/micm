// Copyright (C) 2023 National Center for Atmospheric Research,
//
// SPDX-License-Identifier: Apache-2.0
#pragma once
#include <micm/util/cuda_param.hpp>

namespace micm
{
  namespace cuda
  {
    std::chrono::nanoseconds AddForcingTermsKernelDriver(
<<<<<<< HEAD
        CudaMatrixParam& matrix,
        CudaProcessSetParam& processSet); 

    std::chrono::nanoseconds AddJacobianTermsKernelDriver(
        CudaMatrixParam& matrix, 
        CudaSparseMatrixParam& sparseMatrix, 
        CudaProcessSetParam& processSet);
=======
        CUDAMatrixParam& matrixParam,
        CUDAProcessSetParam& processSet); 

    std::chrono::nanoseconds AddJacobianTermsKernelDriver(
        CUDAMatrixParam& matrixParam, 
        CUDASparseMatrixParam& sparseMatrix, 
        CUDAProcessSetParam& processSet);
>>>>>>> 1a1533b9
  }  // namespace cuda
}  // namespace micm<|MERGE_RESOLUTION|>--- conflicted
+++ resolved
@@ -2,6 +2,7 @@
 //
 // SPDX-License-Identifier: Apache-2.0
 #pragma once
+#include <micm/util/cuda_param.hpp>
 #include <micm/util/cuda_param.hpp>
 
 namespace micm
@@ -9,7 +10,6 @@
   namespace cuda
   {
     std::chrono::nanoseconds AddForcingTermsKernelDriver(
-<<<<<<< HEAD
         CudaMatrixParam& matrix,
         CudaProcessSetParam& processSet); 
 
@@ -17,14 +17,5 @@
         CudaMatrixParam& matrix, 
         CudaSparseMatrixParam& sparseMatrix, 
         CudaProcessSetParam& processSet);
-=======
-        CUDAMatrixParam& matrixParam,
-        CUDAProcessSetParam& processSet); 
-
-    std::chrono::nanoseconds AddJacobianTermsKernelDriver(
-        CUDAMatrixParam& matrixParam, 
-        CUDASparseMatrixParam& sparseMatrix, 
-        CUDAProcessSetParam& processSet);
->>>>>>> 1a1533b9
   }  // namespace cuda
 }  // namespace micm