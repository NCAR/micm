--- conflicted
+++ resolved
@@ -73,22 +73,12 @@
     {
       products.push_back(micm::Yield(std::to_string(get_species_id()), 1.2));
     }
-<<<<<<< HEAD
-    processes.push_back(
-        micm::ChemicalReactionBuilder()
-          .SetReactants(reactants)
-          .SetProducts(products)
-          .SetPhase(gas_phase)
-          .SetRateConstant(arrhenius_rate_constant)
-          .Build());
-=======
     processes.push_back(micm::ChemicalReactionBuilder()
                             .SetReactants(reactants)
                             .SetProducts(products)
                             .SetPhase(gas_phase)
                             .SetRateConstant(arrhenius_rate_constant)
                             .Build());
->>>>>>> 7896abd9
   }
 
   micm::ProcessSet cpu_set{ processes, cpu_state.variable_map_ };
@@ -176,22 +166,12 @@
     {
       products.push_back(micm::Yield(std::to_string(get_species_id()), 1.2));
     }
-<<<<<<< HEAD
-    processes.push_back(
-        micm::ChemicalReactionBuilder()
-          .SetReactants(reactants)
-          .SetProducts(products)
-          .SetRateConstant(arrhenius_rate_constant)
-          .SetPhase(gas_phase)
-          .Build());
-=======
     processes.push_back(micm::ChemicalReactionBuilder()
                             .SetReactants(reactants)
                             .SetProducts(products)
                             .SetRateConstant(arrhenius_rate_constant)
                             .SetPhase(gas_phase)
                             .Build());
->>>>>>> 7896abd9
   }
 
   micm::ProcessSet cpu_set{ processes, cpu_state.variable_map_ };
