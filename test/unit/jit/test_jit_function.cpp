--- conflicted
+++ resolved
@@ -277,15 +277,8 @@
     llvm::logAllUnhandledErrors(std::move(err), llvm::errs(), "[JIT Error] ");
     EXPECT_TRUE(false);
   }
-<<<<<<< HEAD
-  micm::JitFunction func = micm::JitFunction::Create(jit.get())
-                               .SetName("foo_loop")
-                               .SetArguments({})
-                               .SetReturnType(micm::JitType::Int32);
-=======
   micm::JitFunction func =
       micm::JitFunction::Create(jit.get()).SetName("foo_loop").SetArguments({}).SetReturnType(micm::JitType::Int32);
->>>>>>> d123e9c2
   auto loop = func.StartLoop("foo loop", 0, 10);
   llvm::PHINode *ret_val = func.builder_->CreatePHI(func.GetType(micm::JitType::Int32), 2, "ret val");
   ret_val->addIncoming(llvm::ConstantInt::get(*(func.context_), llvm::APInt(32, 1)), func.entry_block_);
