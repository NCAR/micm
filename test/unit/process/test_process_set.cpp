#include <gtest/gtest.h>

#include <micm/process/process.hpp>
#include <micm/process/process_set.hpp>
#include <micm/util/matrix.hpp>
#include <micm/util/vector_matrix.hpp>
#include <micm/util/sparse_matrix.hpp>
#include <micm/util/sparse_matrix_standard_ordering.hpp>
#include <micm/util/sparse_matrix_vector_ordering.hpp>
#include <random>

using yields = std::pair<micm::Species, double>;
using index_pair = std::pair<std::size_t, std::size_t>;

void compare_pair(const index_pair& a, const index_pair& b)
{
  EXPECT_EQ(a.first, b.first);
  EXPECT_EQ(a.second, b.second);
}

template<template<class> class MatrixPolicy, template<class> class SparseMatrixPolicy>
void testProcessSet()
{
  auto foo = micm::Species("foo");
  auto bar = micm::Species("bar");
  auto baz = micm::Species("baz");
  auto quz = micm::Species("quz");
  auto quuz = micm::Species("quuz");

  micm::Phase gas_phase{ std::vector<micm::Species>{ foo, bar, baz, quz, quuz } };

  micm::State<MatrixPolicy> state{ micm::StateParameters{ .state_variable_names_{ "foo", "bar", "baz", "quz", "quuz" },
                                                          .number_of_grid_cells_ = 2,
                                                          .number_of_custom_parameters_ = 0,
                                                          .number_of_rate_constants_ = 3 } };

  micm::Process r1 =
      micm::Process::create().reactants({ foo, baz }).products({ yields(bar, 1), yields(quuz, 2.4) }).phase(gas_phase);

  micm::Process r2 =
      micm::Process::create().reactants({ bar }).products({ yields(foo, 1), yields(quz, 1.4) }).phase(gas_phase);

  micm::Process r3 = micm::Process::create().reactants({ quz }).products({}).phase(gas_phase);

  micm::ProcessSet set{ std::vector<micm::Process>{ r1, r2, r3 }, state };

  EXPECT_EQ(state.variables_.size(), 2);
  EXPECT_EQ(state.variables_[0].size(), 5);
  state.variables_[0] = { 0.1, 0.2, 0.3, 0.4, 0.5 };
  state.variables_[1] = { 1.1, 1.2, 1.3, 1.4, 1.5 };

  MatrixPolicy<double> rate_constants{ 2, 3 };
  rate_constants[0] = { 10.0, 20.0, 30.0 };
  rate_constants[1] = { 110.0, 120.0, 130.0 };

<<<<<<< HEAD
  micm::Matrix<double> forcing{ 2, 5, 1000.0 };
  
  set.AddForcingTerms(rate_constants, state.variables_, forcing);
=======
  MatrixPolicy<double> forcing{ 2, 5, 1000.0 };

  set.AddForcingTerms<MatrixPolicy>(rate_constants, state.variables_, forcing);
>>>>>>> 37947c63

  EXPECT_EQ(forcing[0][0], 1000.0 - 10.0 * 0.1 * 0.3 + 20.0 * 0.2);
  EXPECT_EQ(forcing[1][0], 1000.0 - 110.0 * 1.1 * 1.3 + 120.0 * 1.2);
  EXPECT_EQ(forcing[0][1], 1000.0 + 10.0 * 0.1 * 0.3 - 20.0 * 0.2);
  EXPECT_EQ(forcing[1][1], 1000.0 + 110.0 * 1.1 * 1.3 - 120.0 * 1.2);
  EXPECT_EQ(forcing[0][2], 1000.0 - 10.0 * 0.1 * 0.3);
  EXPECT_EQ(forcing[1][2], 1000.0 - 110.0 * 1.1 * 1.3);
  EXPECT_EQ(forcing[0][3], 1000.0 + 20.0 * 0.2 * 1.4 - 30.0 * 0.4);
  EXPECT_EQ(forcing[1][3], 1000.0 + 120.0 * 1.2 * 1.4 - 130.0 * 1.4);
  EXPECT_EQ(forcing[0][4], 1000.0 + 10.0 * 0.1 * 0.3 * 2.4);
  EXPECT_EQ(forcing[1][4], 1000.0 + 110.0 * 1.1 * 1.3 * 2.4);

  auto non_zero_elements = set.NonZeroJacobianElements();

  // ---- foo  bar  baz  quz  quuz
  // foo   0    1    2    -    -
  // bar   3    4    5    -    -
  // baz   6    -    7    -    -
  // quz   -    8    -    9    -
  // quuz 10    -   11    -    -

  auto elem = non_zero_elements.begin();
  compare_pair(*elem, index_pair(0, 0));
  compare_pair(*(++elem), index_pair(0, 1));
  compare_pair(*(++elem), index_pair(0, 2));
  compare_pair(*(++elem), index_pair(1, 0));
  compare_pair(*(++elem), index_pair(1, 1));
  compare_pair(*(++elem), index_pair(1, 2));
  compare_pair(*(++elem), index_pair(2, 0));
  compare_pair(*(++elem), index_pair(2, 2));
  compare_pair(*(++elem), index_pair(3, 1));
  compare_pair(*(++elem), index_pair(3, 3));
  compare_pair(*(++elem), index_pair(4, 0));
  compare_pair(*(++elem), index_pair(4, 2));

  auto builder = SparseMatrixPolicy<double>::create(5).number_of_blocks(2).initial_value(100.0);
  for (auto& elem : non_zero_elements)
    builder = builder.with_element(elem.first, elem.second);
  SparseMatrixPolicy<double> jacobian{ builder };
  set.SetJacobianFlatIds(jacobian);
  set.AddJacobianTerms<MatrixPolicy, SparseMatrixPolicy>(rate_constants, state.variables_, jacobian);

  EXPECT_EQ(jacobian[0][0][0], 100.0 - 10.0 * 0.3);  // foo -> foo
  EXPECT_EQ(jacobian[1][0][0], 100.0 - 110.0 * 1.3);
  EXPECT_EQ(jacobian[0][0][1], 100.0 + 20.0);  // foo -> bar
  EXPECT_EQ(jacobian[1][0][1], 100.0 + 120.0);
  EXPECT_EQ(jacobian[0][0][2], 100.0 - 10.0 * 0.1);  // foo -> baz
  EXPECT_EQ(jacobian[1][0][2], 100.0 - 110.0 * 1.1);
  EXPECT_EQ(jacobian[0][1][0], 100.0 + 10.0 * 0.3);  // bar -> foo
  EXPECT_EQ(jacobian[1][1][0], 100.0 + 110.0 * 1.3);
  EXPECT_EQ(jacobian[0][1][1], 100.0 - 20.0);  // bar -> bar
  EXPECT_EQ(jacobian[1][1][1], 100.0 - 120.0);
  EXPECT_EQ(jacobian[0][1][2], 100.0 + 10.0 * 0.1);  // bar -> baz
  EXPECT_EQ(jacobian[1][1][2], 100.0 + 110.0 * 1.1);
  EXPECT_EQ(jacobian[0][2][0], 100.0 - 10.0 * 0.3);  // baz -> foo
  EXPECT_EQ(jacobian[1][2][0], 100.0 - 110.0 * 1.3);
  EXPECT_EQ(jacobian[0][2][2], 100.0 - 10.0 * 0.1);  // baz -> baz
  EXPECT_EQ(jacobian[1][2][2], 100.0 - 110.0 * 1.1);
  EXPECT_EQ(jacobian[0][3][1], 100.0 + 1.4 * 20.0);  // quz -> bar
  EXPECT_EQ(jacobian[1][3][1], 100.0 + 1.4 * 120.0);
  EXPECT_EQ(jacobian[0][3][3], 100.0 - 30.0);  // quz -> quz
  EXPECT_EQ(jacobian[1][3][3], 100.0 - 130.0);
  EXPECT_EQ(jacobian[0][4][0], 100.0 + 2.4 * 10.0 * 0.3);  // quuz -> foo
  EXPECT_EQ(jacobian[1][4][0], 100.0 + 2.4 * 110.0 * 1.3);
  EXPECT_EQ(jacobian[0][4][2], 100.0 + 2.4 * 10.0 * 0.1);  // quuz -> baz
  EXPECT_EQ(jacobian[1][4][2], 100.0 + 2.4 * 110.0 * 1.1);
}

TEST(ProcessSet, Matrix)
{
  testProcessSet<micm::Matrix, micm::SparseMatrix>();
}

template<class T>
using Group1VectorMatrix = micm::VectorMatrix<T, 1>;
template<class T>
using Group2VectorMatrix = micm::VectorMatrix<T, 2>;
template<class T>
using Group3VectorMatrix = micm::VectorMatrix<T, 3>;
template<class T>
using Group4VectorMatrix = micm::VectorMatrix<T, 4>;

template<class T>
using Group1SparseVectorMatrix = micm::SparseMatrix<T, micm::SparseMatrixVectorOrdering<1>>;
template<class T>
using Group2SparseVectorMatrix = micm::SparseMatrix<T, micm::SparseMatrixVectorOrdering<2>>;
template<class T>
using Group3SparseVectorMatrix = micm::SparseMatrix<T, micm::SparseMatrixVectorOrdering<3>>;
template<class T>
using Group4SparseVectorMatrix = micm::SparseMatrix<T, micm::SparseMatrixVectorOrdering<4>>;

TEST(ProcessSet, VectorMatrix)
{
  testProcessSet<Group1VectorMatrix, Group1SparseVectorMatrix>();
  testProcessSet<Group2VectorMatrix, Group2SparseVectorMatrix>();
  testProcessSet<Group3VectorMatrix, Group3SparseVectorMatrix>();
  testProcessSet<Group4VectorMatrix, Group4SparseVectorMatrix>();
}

template<template<class> class MatrixPolicy>
void testRandomSystem(std::size_t n_cells, std::size_t n_reactions, std::size_t n_species)
{
  auto get_n_react = std::bind(std::uniform_int_distribution<>(0, 3), std::default_random_engine());
  auto get_n_product = std::bind(std::uniform_int_distribution<>(0, 10), std::default_random_engine());
  auto get_species_id = std::bind(std::uniform_int_distribution<>(0, n_species - 1), std::default_random_engine());
  auto get_double = std::bind(std::lognormal_distribution(-2.0, 4.0), std::default_random_engine());

  std::vector<micm::Species> species{};
  std::vector<std::string> species_names{};
  for (std::size_t i = 0; i < n_species; ++i)
  {
    species.push_back(micm::Species{ std::to_string(i) });
    species_names.push_back(std::to_string(i));
  }
  micm::Phase gas_phase{ species };
  micm::State<MatrixPolicy> state{ micm::StateParameters{ .state_variable_names_{ species_names },
                                                          .number_of_grid_cells_ = n_cells,
                                                          .number_of_custom_parameters_ = 0,
                                                          .number_of_rate_constants_ = n_reactions } };

  std::vector<micm::Process> processes{};
  for (std::size_t i = 0; i < n_reactions; ++i)
  {
    auto n_react = get_n_react();
    std::vector<micm::Species> reactants{};
    for (std::size_t i_react = 0; i_react < n_react; ++i_react)
    {
      reactants.push_back({ std::to_string(get_species_id()) });
    }
    auto n_product = get_n_product();
    std::vector<yields> products{};
    for (std::size_t i_prod = 0; i_prod < n_product; ++i_prod)
    {
      products.push_back(yields(std::to_string(get_species_id()), 1.2));
    }
    processes.push_back(micm::Process::create().reactants(reactants).products(products).phase(gas_phase));
  }

  micm::ProcessSet set{ processes, state };

  for (auto& elem : state.variables_.AsVector())
    elem = get_double();

  MatrixPolicy<double> rate_constants{ n_cells, n_reactions };
  for (auto& elem : rate_constants.AsVector())
    elem = get_double();

  MatrixPolicy<double> forcing{ n_cells, n_species, 1000.0 };

  set.AddForcingTerms<MatrixPolicy>(rate_constants, state.variables_, forcing);
}

TEST(RandomProcessSet, Matrix)
{
  testRandomSystem<micm::Matrix>(2000, 500, 400);
  testRandomSystem<micm::Matrix>(3000, 300, 200);
  testRandomSystem<micm::Matrix>(4000, 100, 80);
}<|MERGE_RESOLUTION|>--- conflicted
+++ resolved
@@ -53,15 +53,9 @@
   rate_constants[0] = { 10.0, 20.0, 30.0 };
   rate_constants[1] = { 110.0, 120.0, 130.0 };
 
-<<<<<<< HEAD
-  micm::Matrix<double> forcing{ 2, 5, 1000.0 };
-  
-  set.AddForcingTerms(rate_constants, state.variables_, forcing);
-=======
   MatrixPolicy<double> forcing{ 2, 5, 1000.0 };
 
   set.AddForcingTerms<MatrixPolicy>(rate_constants, state.variables_, forcing);
->>>>>>> 37947c63
 
   EXPECT_EQ(forcing[0][0], 1000.0 - 10.0 * 0.1 * 0.3 + 20.0 * 0.2);
   EXPECT_EQ(forcing[1][0], 1000.0 - 110.0 * 1.1 * 1.3 + 120.0 * 1.2);
