--- conflicted
+++ resolved
@@ -1,35 +1,38 @@
 #include <gtest/gtest.h>
 
-<<<<<<< HEAD
 #include <micm/process/troe_rate_constant.hpp>
 #include <micm/system/system.hpp>
 
-TEST(TroeRateConstant, CalculateWithPrescribedArugments)
+TEST(TroeRateConstant, CalculateWithMinimalArugments)
 {
   micm::State state{ 0, 0, 1 };
   state.temperature_ = 301.24;  // [K]
+  state.air_density_ = 1.0;     // [mol mol-1]
   std::vector<double>::const_iterator params = state.custom_rate_parameters_.begin();
-  micm::TroeRateConstant troe{};
+  micm::TroeRateConstant troe{ micm::TroeRateConstantParameters{ .k0_A_ = 1.0, .kinf_A_ = 1.0 } };
   auto k = troe.calculate(state, params);
-  ASSERT_TRUE(std::isnan(k));
+  double k0 = 1.0;
+  double kinf = 1.0;
+  EXPECT_NEAR(k, k0 / (1.0 + k0 / kinf) * pow(0.6, 1.0 / (1 + pow(log10(k0 / kinf), 2))), 0.001);
 }
-=======
-//
-// TODO: jiwon 5/18 - comment out because TroeRateConstant and System dosn't have default constructor anymore
-//
-// TEST(TroeRateConstant, DefaultConstructor){
-//   micm::TroeRateConstant troe{};
-// }
 
-// TEST(TroeRateConstant, CalculateWithSystem){
-//   micm::TroeRateConstant troe{};
-//   auto k = troe.calculate(micm::System());
-//   ASSERT_TRUE(std::isnan(k));
-// }
-
-// TEST(TroeRateConstant, CalculateWithPrescribedArugments){
-//   micm::TroeRateConstant troe{};
-//   auto k = troe.calculate(1.0, 1.0);
-//   ASSERT_TRUE(std::isnan(k));
-// }
->>>>>>> d45a4330
+TEST(TroeRateConstant, CalculateWithAllArugments)
+{
+  micm::State state{ 0, 0, 1 };
+  double temperature = 301.24;
+  state.temperature_ = temperature;  // [K]
+  state.air_density_ = 1.0;          // [mol mol-1]
+  std::vector<double>::const_iterator params = state.custom_rate_parameters_.begin();
+  micm::TroeRateConstant troe{ micm::TroeRateConstantParameters{ .k0_A_ = 1.2,
+                                                                 .k0_B_ = 2.3,
+                                                                 .k0_C_ = 302.3,
+                                                                 .kinf_A_ = 2.6,
+                                                                 .kinf_B_ = -3.1,
+                                                                 .kinf_C_ = 402.1,
+                                                                 .Fc_ = 0.9,
+                                                                 .N_ = 1.2 } };
+  auto k = troe.calculate(state, params);
+  double k0 = 1.2 * exp(302.3 / temperature) * pow(temperature / 300.0, 2.3);
+  double kinf = 2.6 * exp(402.1 / temperature) * pow(temperature / 300.0, -3.1);
+  EXPECT_NEAR(k, k0 / (1.0 + k0 / kinf) * pow(0.9, 1.0 / (1.0 + 1.0 / 1.2 * pow(log10(k0 / kinf), 2))), 0.001);
+}