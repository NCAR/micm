#include <gtest/gtest.h>
#include <micm/process/process_set_cuda.cuh>
#include <micm/process/process_set.hpp>


using yields = std::pair<micm::Species, double>;
using index_pair = std::pair<std::size_t, std::size_t>;

void compare_pair(const index_pair& a, const index_pair& b)
{
  EXPECT_EQ(a.first, b.first);
  EXPECT_EQ(a.second, b.second);
}

TEST(ProcessSet, Constructor)
{
  auto foo = micm::Species("foo");
  auto bar = micm::Species("bar");
  auto baz = micm::Species("baz");
  auto quz = micm::Species("quz");
  auto quuz = micm::Species("quuz");

  micm::Phase gas_phase{ std::vector<micm::Species>{ foo, bar, baz, quz, quuz } };

  micm::State state{ micm::StateParameters{ .state_variable_names_{ "foo", "bar", "baz", "quz", "quuz" },
                                            .number_of_grid_cells_ = 2,
                                            .number_of_custom_parameters_ = 0,
                                            .number_of_rate_constants_ = 3 } };

  micm::Process r1 =
      micm::Process::create().reactants({ foo, baz }).products({ yields(bar, 1), yields(quuz, 2.4) }).phase(gas_phase);

  micm::Process r2 =
      micm::Process::create().reactants({ bar }).products({ yields(foo, 1), yields(quz, 1.4) }).phase(gas_phase);

  micm::Process r3 = micm::Process::create().reactants({ quz }).products({}).phase(gas_phase);

  micm::ProcessSet set{ std::vector<micm::Process>{ r1, r2, r3 }, state };

  EXPECT_EQ(state.variables_.size(), 2);
  EXPECT_EQ(state.variables_[0].size(), 5);
  state.variables_[0] = { 0.1, 0.2, 0.3, 0.4, 0.5 };
  state.variables_[1] = { 1.1, 1.2, 1.3, 1.4, 1.5 };

  micm::Matrix<double> rate_constants{ 2, 3 };
  rate_constants[0] = { 10.0, 20.0, 30.0 };
  rate_constants[1] = { 110.0, 120.0, 130.0 };

  micm::Matrix<double> forcing{ 2, 5, 1000.0 };

<<<<<<< HEAD
=======
  set.AddForcingTerms_kernelSetup(rate_constants, state.variables_, forcing);

  EXPECT_EQ(forcing[0][0], 1000.0 - 10.0 * 0.1 * 0.3 + 20.0 * 0.2);
  EXPECT_EQ(forcing[1][0], 1000.0 - 110.0 * 1.1 * 1.3 + 120.0 * 1.2);
  EXPECT_EQ(forcing[0][1], 1000.0 + 10.0 * 0.1 * 0.3 - 20.0 * 0.2);
  EXPECT_EQ(forcing[1][1], 1000.0 + 110.0 * 1.1 * 1.3 - 120.0 * 1.2);
  EXPECT_EQ(forcing[0][2], 1000.0 - 10.0 * 0.1 * 0.3);
  EXPECT_EQ(forcing[1][2], 1000.0 - 110.0 * 1.1 * 1.3);
  EXPECT_EQ(forcing[0][3], 1000.0 + 20.0 * 0.2 * 1.4 - 30.0 * 0.4);
  EXPECT_EQ(forcing[1][3], 1000.0 + 120.0 * 1.2 * 1.4 - 130.0 * 1.4);
  EXPECT_EQ(forcing[0][4], 1000.0 + 10.0 * 0.1 * 0.3 * 2.4);
  EXPECT_EQ(forcing[1][4], 1000.0 + 110.0 * 1.1 * 1.3 * 2.4);

  auto non_zero_elements = set.NonZeroJacobianElements();

  // ---- foo  bar  baz  quz  quuz
  // foo   0    1    2    -    -
  // bar   3    4    5    -    -
  // baz   6    -    7    -    -
  // quz   -    8    -    9    -
  // quuz 10    -   11    -    -

  auto elem = non_zero_elements.begin();
  compare_pair(*elem, index_pair(0, 0));
  compare_pair(*(++elem), index_pair(0, 1));
  compare_pair(*(++elem), index_pair(0, 2));
  compare_pair(*(++elem), index_pair(1, 0));
  compare_pair(*(++elem), index_pair(1, 1));
  compare_pair(*(++elem), index_pair(1, 2));
  compare_pair(*(++elem), index_pair(2, 0));
  compare_pair(*(++elem), index_pair(2, 2));
  compare_pair(*(++elem), index_pair(3, 1));
  compare_pair(*(++elem), index_pair(3, 3));
  compare_pair(*(++elem), index_pair(4, 0));
  compare_pair(*(++elem), index_pair(4, 2));

  auto builder = micm::SparseMatrix<double>::create(5).number_of_blocks(2).initial_value(100.0);
  for (auto& elem : non_zero_elements)
    builder = builder.with_element(elem.first, elem.second);
  micm::SparseMatrix<double> jacobian{ builder };
  set.SetJacobianFlatIds(jacobian);
  set.AddJacobianTerms(rate_constants, state.variables_, jacobian);

  EXPECT_EQ(jacobian[0][0][0], 100.0 - 10.0 * 0.3);  // foo -> foo
  EXPECT_EQ(jacobian[1][0][0], 100.0 - 110.0 * 1.3);
  EXPECT_EQ(jacobian[0][0][1], 100.0 + 20.0);  // foo -> bar
  EXPECT_EQ(jacobian[1][0][1], 100.0 + 120.0);
  EXPECT_EQ(jacobian[0][0][2], 100.0 - 10.0 * 0.1);  // foo -> baz
  EXPECT_EQ(jacobian[1][0][2], 100.0 - 110.0 * 1.1);
  EXPECT_EQ(jacobian[0][1][0], 100.0 + 10.0 * 0.3);  // bar -> foo
  EXPECT_EQ(jacobian[1][1][0], 100.0 + 110.0 * 1.3);
  EXPECT_EQ(jacobian[0][1][1], 100.0 - 20.0);  // bar -> bar
  EXPECT_EQ(jacobian[1][1][1], 100.0 - 120.0);
  EXPECT_EQ(jacobian[0][1][2], 100.0 + 10.0 * 0.1);  // bar -> baz
  EXPECT_EQ(jacobian[1][1][2], 100.0 + 110.0 * 1.1);
  EXPECT_EQ(jacobian[0][2][0], 100.0 - 10.0 * 0.3);  // baz -> foo
  EXPECT_EQ(jacobian[1][2][0], 100.0 - 110.0 * 1.3);
  EXPECT_EQ(jacobian[0][2][2], 100.0 - 10.0 * 0.1);  // baz -> baz
  EXPECT_EQ(jacobian[1][2][2], 100.0 - 110.0 * 1.1);
  EXPECT_EQ(jacobian[0][3][1], 100.0 + 1.4 * 20.0);  // quz -> bar
  EXPECT_EQ(jacobian[1][3][1], 100.0 + 1.4 * 120.0);
  EXPECT_EQ(jacobian[0][3][3], 100.0 - 30.0);  // quz -> quz
  EXPECT_EQ(jacobian[1][3][3], 100.0 - 130.0);
  EXPECT_EQ(jacobian[0][4][0], 100.0 + 2.4 * 10.0 * 0.3);  // quuz -> foo
  EXPECT_EQ(jacobian[1][4][0], 100.0 + 2.4 * 110.0 * 1.3);
  EXPECT_EQ(jacobian[0][4][2], 100.0 + 2.4 * 10.0 * 0.1);  // quuz -> baz
  EXPECT_EQ(jacobian[1][4][2], 100.0 + 2.4 * 110.0 * 1.1);
}







>>>>>>> 0da85e24

  const size_t* number_of_reactants = set.number_of_reactants_vector().data();
  int number_of_reactants_size = set.number_of_reactants_vector().size();
  const size_t* reactant_ids = set.reactant_ids_vector().data();
  int reactant_ids_size = set.reactant_ids_vector().size();
  const size_t* number_of_products = set.number_of_products_vector().data();
  int number_of_products_size = set.number_of_products_vector().size();
  const size_t* product_ids = set.product_ids_vector().data(); 
  int product_ids_size = set.product_ids_vector().size();
  const double* yields = set.yields_vector().data();
  int yields_size = set.yields_vector().size(); 

  
  micm::cuda::AddForcingTerms_kernelSetup(
    number_of_reactants,
    number_of_reactants_size,
    reactant_ids,
    reactant_ids_size,
    number_of_products,
    number_of_products_size,
    product_ids,
    product_ids_size,
    yields,
    yields_size,
    rate_constants, 
    state.variables_, 
    forcing);

  EXPECT_DOUBLE_EQ(forcing[0][0], 1000.0 - 10.0 * 0.1 * 0.3 + 20.0 * 0.2);
  EXPECT_DOUBLE_EQ(forcing[1][0], 1000.0 - 110.0 * 1.1 * 1.3 + 120.0 * 1.2);
  EXPECT_DOUBLE_EQ(forcing[0][1], 1000.0 + 10.0 * 0.1 * 0.3 - 20.0 * 0.2);
  EXPECT_DOUBLE_EQ(forcing[1][1], 1000.0 + 110.0 * 1.1 * 1.3 - 120.0 * 1.2);
  EXPECT_DOUBLE_EQ(forcing[0][2], 1000.0 - 10.0 * 0.1 * 0.3);
  EXPECT_DOUBLE_EQ(forcing[1][2], 1000.0 - 110.0 * 1.1 * 1.3);
  EXPECT_DOUBLE_EQ(forcing[0][3], 1000.0 + 20.0 * 0.2 * 1.4 - 30.0 * 0.4);
  EXPECT_DOUBLE_EQ(forcing[1][3], 1000.0 + 120.0 * 1.2 * 1.4 - 130.0 * 1.4);
  EXPECT_DOUBLE_EQ(forcing[0][4], 1000.0 + 10.0 * 0.1 * 0.3 * 2.4);
  EXPECT_DOUBLE_EQ(forcing[1][4], 1000.0 + 110.0 * 1.1 * 1.3 * 2.4);
  
 

//   auto non_zero_elements = set.NonZeroJacobianElements();

//   // ---- foo  bar  baz  quz  quuz
//   // foo   0    1    2    -    -
//   // bar   3    4    5    -    -
//   // baz   6    -    7    -    -
//   // quz   -    8    -    9    -
//   // quuz 10    -   11    -    -

//   auto elem = non_zero_elements.begin();
//   compare_pair(*elem, index_pair(0, 0));
//   compare_pair(*(++elem), index_pair(0, 1));
//   compare_pair(*(++elem), index_pair(0, 2));
//   compare_pair(*(++elem), index_pair(1, 0));
//   compare_pair(*(++elem), index_pair(1, 1));
//   compare_pair(*(++elem), index_pair(1, 2));
//   compare_pair(*(++elem), index_pair(2, 0));
//   compare_pair(*(++elem), index_pair(2, 2));
//   compare_pair(*(++elem), index_pair(3, 1));
//   compare_pair(*(++elem), index_pair(3, 3));
//   compare_pair(*(++elem), index_pair(4, 0));
//   compare_pair(*(++elem), index_pair(4, 2));

//   auto builder = micm::SparseMatrix<double>::create(5).number_of_blocks(2).initial_value(100.0);
//   for (auto& elem : non_zero_elements)
//     builder = builder.with_element(elem.first, elem.second);
//   micm::SparseMatrix<double> jacobian{ builder };
//   set.SetJacobianFlatIds(jacobian);
//   set.AddJacobianTerms(rate_constants, state.variables_, jacobian);

//   EXPECT_EQ(jacobian[0][0][0], 100.0 - 10.0 * 0.3);  // foo -> foo
//   EXPECT_EQ(jacobian[1][0][0], 100.0 - 110.0 * 1.3);
//   EXPECT_EQ(jacobian[0][0][1], 100.0 + 20.0);  // foo -> bar
//   EXPECT_EQ(jacobian[1][0][1], 100.0 + 120.0);
//   EXPECT_EQ(jacobian[0][0][2], 100.0 - 10.0 * 0.1);  // foo -> baz
//   EXPECT_EQ(jacobian[1][0][2], 100.0 - 110.0 * 1.1);
//   EXPECT_EQ(jacobian[0][1][0], 100.0 + 10.0 * 0.3);  // bar -> foo
//   EXPECT_EQ(jacobian[1][1][0], 100.0 + 110.0 * 1.3);
//   EXPECT_EQ(jacobian[0][1][1], 100.0 - 20.0);  // bar -> bar
//   EXPECT_EQ(jacobian[1][1][1], 100.0 - 120.0);
//   EXPECT_EQ(jacobian[0][1][2], 100.0 + 10.0 * 0.1);  // bar -> baz
//   EXPECT_EQ(jacobian[1][1][2], 100.0 + 110.0 * 1.1);
//   EXPECT_EQ(jacobian[0][2][0], 100.0 - 10.0 * 0.3);  // baz -> foo
//   EXPECT_EQ(jacobian[1][2][0], 100.0 - 110.0 * 1.3);
//   EXPECT_EQ(jacobian[0][2][2], 100.0 - 10.0 * 0.1);  // baz -> baz
//   EXPECT_EQ(jacobian[1][2][2], 100.0 - 110.0 * 1.1);
//   EXPECT_EQ(jacobian[0][3][1], 100.0 + 1.4 * 20.0);  // quz -> bar
//   EXPECT_EQ(jacobian[1][3][1], 100.0 + 1.4 * 120.0);
//   EXPECT_EQ(jacobian[0][3][3], 100.0 - 30.0);  // quz -> quz
//   EXPECT_EQ(jacobian[1][3][3], 100.0 - 130.0);
//   EXPECT_EQ(jacobian[0][4][0], 100.0 + 2.4 * 10.0 * 0.3);  // quuz -> foo
//   EXPECT_EQ(jacobian[1][4][0], 100.0 + 2.4 * 110.0 * 1.3);
//   EXPECT_EQ(jacobian[0][4][2], 100.0 + 2.4 * 10.0 * 0.1);  // quuz -> baz
//   EXPECT_EQ(jacobian[1][4][2], 100.0 + 2.4 * 110.0 * 1.1);
 }








// // TEST(ProcessSet, Constructor)
// // {
// //   // micm::cuda::AddForcingTerms_kernelSetup(...);
// // }<|MERGE_RESOLUTION|>--- conflicted
+++ resolved
@@ -48,84 +48,7 @@
 
   micm::Matrix<double> forcing{ 2, 5, 1000.0 };
 
-<<<<<<< HEAD
-=======
   set.AddForcingTerms_kernelSetup(rate_constants, state.variables_, forcing);
-
-  EXPECT_EQ(forcing[0][0], 1000.0 - 10.0 * 0.1 * 0.3 + 20.0 * 0.2);
-  EXPECT_EQ(forcing[1][0], 1000.0 - 110.0 * 1.1 * 1.3 + 120.0 * 1.2);
-  EXPECT_EQ(forcing[0][1], 1000.0 + 10.0 * 0.1 * 0.3 - 20.0 * 0.2);
-  EXPECT_EQ(forcing[1][1], 1000.0 + 110.0 * 1.1 * 1.3 - 120.0 * 1.2);
-  EXPECT_EQ(forcing[0][2], 1000.0 - 10.0 * 0.1 * 0.3);
-  EXPECT_EQ(forcing[1][2], 1000.0 - 110.0 * 1.1 * 1.3);
-  EXPECT_EQ(forcing[0][3], 1000.0 + 20.0 * 0.2 * 1.4 - 30.0 * 0.4);
-  EXPECT_EQ(forcing[1][3], 1000.0 + 120.0 * 1.2 * 1.4 - 130.0 * 1.4);
-  EXPECT_EQ(forcing[0][4], 1000.0 + 10.0 * 0.1 * 0.3 * 2.4);
-  EXPECT_EQ(forcing[1][4], 1000.0 + 110.0 * 1.1 * 1.3 * 2.4);
-
-  auto non_zero_elements = set.NonZeroJacobianElements();
-
-  // ---- foo  bar  baz  quz  quuz
-  // foo   0    1    2    -    -
-  // bar   3    4    5    -    -
-  // baz   6    -    7    -    -
-  // quz   -    8    -    9    -
-  // quuz 10    -   11    -    -
-
-  auto elem = non_zero_elements.begin();
-  compare_pair(*elem, index_pair(0, 0));
-  compare_pair(*(++elem), index_pair(0, 1));
-  compare_pair(*(++elem), index_pair(0, 2));
-  compare_pair(*(++elem), index_pair(1, 0));
-  compare_pair(*(++elem), index_pair(1, 1));
-  compare_pair(*(++elem), index_pair(1, 2));
-  compare_pair(*(++elem), index_pair(2, 0));
-  compare_pair(*(++elem), index_pair(2, 2));
-  compare_pair(*(++elem), index_pair(3, 1));
-  compare_pair(*(++elem), index_pair(3, 3));
-  compare_pair(*(++elem), index_pair(4, 0));
-  compare_pair(*(++elem), index_pair(4, 2));
-
-  auto builder = micm::SparseMatrix<double>::create(5).number_of_blocks(2).initial_value(100.0);
-  for (auto& elem : non_zero_elements)
-    builder = builder.with_element(elem.first, elem.second);
-  micm::SparseMatrix<double> jacobian{ builder };
-  set.SetJacobianFlatIds(jacobian);
-  set.AddJacobianTerms(rate_constants, state.variables_, jacobian);
-
-  EXPECT_EQ(jacobian[0][0][0], 100.0 - 10.0 * 0.3);  // foo -> foo
-  EXPECT_EQ(jacobian[1][0][0], 100.0 - 110.0 * 1.3);
-  EXPECT_EQ(jacobian[0][0][1], 100.0 + 20.0);  // foo -> bar
-  EXPECT_EQ(jacobian[1][0][1], 100.0 + 120.0);
-  EXPECT_EQ(jacobian[0][0][2], 100.0 - 10.0 * 0.1);  // foo -> baz
-  EXPECT_EQ(jacobian[1][0][2], 100.0 - 110.0 * 1.1);
-  EXPECT_EQ(jacobian[0][1][0], 100.0 + 10.0 * 0.3);  // bar -> foo
-  EXPECT_EQ(jacobian[1][1][0], 100.0 + 110.0 * 1.3);
-  EXPECT_EQ(jacobian[0][1][1], 100.0 - 20.0);  // bar -> bar
-  EXPECT_EQ(jacobian[1][1][1], 100.0 - 120.0);
-  EXPECT_EQ(jacobian[0][1][2], 100.0 + 10.0 * 0.1);  // bar -> baz
-  EXPECT_EQ(jacobian[1][1][2], 100.0 + 110.0 * 1.1);
-  EXPECT_EQ(jacobian[0][2][0], 100.0 - 10.0 * 0.3);  // baz -> foo
-  EXPECT_EQ(jacobian[1][2][0], 100.0 - 110.0 * 1.3);
-  EXPECT_EQ(jacobian[0][2][2], 100.0 - 10.0 * 0.1);  // baz -> baz
-  EXPECT_EQ(jacobian[1][2][2], 100.0 - 110.0 * 1.1);
-  EXPECT_EQ(jacobian[0][3][1], 100.0 + 1.4 * 20.0);  // quz -> bar
-  EXPECT_EQ(jacobian[1][3][1], 100.0 + 1.4 * 120.0);
-  EXPECT_EQ(jacobian[0][3][3], 100.0 - 30.0);  // quz -> quz
-  EXPECT_EQ(jacobian[1][3][3], 100.0 - 130.0);
-  EXPECT_EQ(jacobian[0][4][0], 100.0 + 2.4 * 10.0 * 0.3);  // quuz -> foo
-  EXPECT_EQ(jacobian[1][4][0], 100.0 + 2.4 * 110.0 * 1.3);
-  EXPECT_EQ(jacobian[0][4][2], 100.0 + 2.4 * 10.0 * 0.1);  // quuz -> baz
-  EXPECT_EQ(jacobian[1][4][2], 100.0 + 2.4 * 110.0 * 1.1);
-}
-
-
-
-
-
-
-
->>>>>>> 0da85e24
 
   const size_t* number_of_reactants = set.number_of_reactants_vector().data();
   int number_of_reactants_size = set.number_of_reactants_vector().size();
