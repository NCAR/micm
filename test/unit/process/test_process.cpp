#include <micm/process/chemical_reaction_builder.hpp>
#include <micm/process/phase_transfer_process_builder.hpp>
#include <micm/process/process.hpp>
#include <micm/process/rate_constant/arrhenius_rate_constant.hpp>
#include <micm/process/rate_constant/surface_rate_constant.hpp>
#include <micm/process/rate_constant/user_defined_rate_constant.hpp>
#include <micm/process/transfer_coefficient/phase_transfer_coefficient.hpp>
#include <micm/util/matrix.hpp>
#include <micm/util/vector_matrix.hpp>

#include <gtest/gtest.h>

#include <random>
using namespace micm;

template<class DenseMatrixPolicy>
void testProcessUpdateState(const std::size_t number_of_grid_cells)
{
  Species foo("foo", { { "molecular weight [kg mol-1]", 0.025 }, { "diffusion coefficient [m2 s-1]", 2.3e2 } });
  Species bar("bar");
  bar.parameterize_ = [](const Conditions& c) { return c.air_density_ * 0.82; };

  Phase gas_phase{ "gas", std::vector<micm::Species>{ foo, bar } };

  ArrheniusRateConstant rc1({ .A_ = 12.2, .C_ = 300.0 });
  SurfaceRateConstant rc2({ .label_ = "foo_surf", .species_ = foo });
  UserDefinedRateConstant rc3({ .label_ = "bar_user" });

<<<<<<< HEAD
  Process r1 = ChemicalReactionBuilder()
                  .SetReactants({ foo, bar })
                  .SetRateConstant(rc1)
                  .SetPhase(gas_phase)
                  .Build();
  Process r2 = ChemicalReactionBuilder()
                  .SetReactants({ foo })
                  .SetRateConstant(rc2)
                  .SetPhase(gas_phase)
                  .Build();
  Process r3 = ChemicalReactionBuilder()
                  .SetReactants({ bar })
                  .SetRateConstant(rc3)
                  .SetPhase(gas_phase)
                  .Build();
=======
  Process r1 = ChemicalReactionBuilder().SetReactants({ foo, bar }).SetRateConstant(rc1).SetPhase(gas_phase).Build();
  Process r2 = ChemicalReactionBuilder().SetReactants({ foo }).SetRateConstant(rc2).SetPhase(gas_phase).Build();
  Process r3 = ChemicalReactionBuilder().SetReactants({ bar }).SetRateConstant(rc3).SetPhase(gas_phase).Build();
>>>>>>> ae476d27
  std::vector<Process> processes = { r1, r2, r3 };

  std::vector<std::string> param_labels{};
  for (const auto& process : processes)
  {
    if (auto* reaction = std::get_if<ChemicalReaction>(&process.process_))
    {
      for (const auto& label : reaction->rate_constant_->CustomParameters())
      {
        param_labels.push_back(label);
      }
    }
  }
  State<DenseMatrixPolicy> state{ StateParameters{
                                      .number_of_rate_constants_ = processes.size(),
                                      .variable_names_ = { "foo", "bar'" },
                                      .custom_rate_parameter_labels_ = param_labels,
                                  },
                                  number_of_grid_cells };

  DenseMatrixPolicy expected_rate_constants(number_of_grid_cells, 3, 0.0);
  std::vector<double> params = { 0.0, 0.0, 0.0 };
  auto get_double = std::bind(std::lognormal_distribution(0.0, 0.01), std::default_random_engine());

  for (std::size_t i_cell = 0; i_cell < number_of_grid_cells; ++i_cell)
  {
    state.conditions_[i_cell].temperature_ = get_double() * 285.0;
    state.conditions_[i_cell].pressure_ = get_double() * 101100.0;
    state.conditions_[i_cell].air_density_ = get_double() * 10.0;
    params[0] = get_double() * 1.0e-8;
    params[1] = get_double() * 1.0e5;
    params[2] = get_double() * 1.0e-2;
    state.custom_rate_parameters_[i_cell][state.custom_rate_parameter_map_["foo_surf.effective radius [m]"]] = params[0];
    state.custom_rate_parameters_[i_cell][state.custom_rate_parameter_map_["foo_surf.particle number concentration [# m-3]"]] = params[1];
    state.custom_rate_parameters_[i_cell][state.custom_rate_parameter_map_["bar_user"]] = params[2];
    std::vector<double>::const_iterator param_iter = params.begin();
    expected_rate_constants[i_cell][0] = rc1.Calculate(state.conditions_[i_cell], param_iter) * (state.conditions_[i_cell].air_density_ * 0.82);
    param_iter += rc1.SizeCustomParameters();
    expected_rate_constants[i_cell][1] = rc2.Calculate(state.conditions_[i_cell], param_iter);
    param_iter += rc2.SizeCustomParameters();
<<<<<<< HEAD
    expected_rate_constants[i_cell][2] = rc3.Calculate(state.conditions_[i_cell], param_iter) * (state.conditions_[i_cell].air_density_ * 0.82);
=======
    expected_rate_constants[i_cell][2] =
        rc3.Calculate(state.conditions_[i_cell], param_iter) * (state.conditions_[i_cell].air_density_ * 0.82);
>>>>>>> ae476d27
    param_iter += rc3.SizeCustomParameters();
  }

  Process::CalculateRateConstants(processes, state);

  for (std::size_t i_cell = 0; i_cell < number_of_grid_cells; ++i_cell)
    for (std::size_t i_rxn = 0; i_rxn < processes.size(); ++i_rxn)
      EXPECT_EQ(state.rate_constants_[i_cell][i_rxn], expected_rate_constants[i_cell][i_rxn])
          << "grid cell " << i_cell << "; reaction " << i_rxn;
}

template<class T>
using Group1VectorMatrix = VectorMatrix<T, 1>;
template<class T>
using Group2VectorMatrix = VectorMatrix<T, 2>;
template<class T>
using Group3VectorMatrix = VectorMatrix<T, 3>;
template<class T>
using Group4VectorMatrix = VectorMatrix<T, 4>;

TEST(Process, Matrix)
{
  testProcessUpdateState<Matrix<double>>(5);
}

TEST(Process, VectorMatrix)
{
  testProcessUpdateState<Group1VectorMatrix<double>>(5);
  testProcessUpdateState<Group2VectorMatrix<double>>(5);
  testProcessUpdateState<Group3VectorMatrix<double>>(5);
  testProcessUpdateState<Group4VectorMatrix<double>>(5);
}

TEST(Process, BuildsChemicalReactionAndPhaseTransferProcess)
{
  auto O3 = Species("O3");
  auto NO = Species("NO");
  auto NO2 = Species("NO2");
  auto O2 = Species("O2");
  auto CO2 = Species{ "CO2" };
  auto H2O = Species{ "H2O" };
  auto Hplus = Species{ "H+" };
  auto CO32minus = Species{ "CO32-" };

  Phase gas_phase{ "gas", std::vector<Species>{ O3, NO, NO2, O2 } };
  Phase aqueous_phase{ "aqueous", std::vector<Species>{ CO2, H2O, Hplus, CO32minus } };

  // Build a ChemicalReaction
  Process chemical_reaction = ChemicalReactionBuilder()
                                  .SetReactants({ Species("O3"), Species("NO") })
                                  .SetProducts({ Yield(Species("NO2"), 1.0), Yield(Species("O2"), 1.0) })
                                  .SetRateConstant(ArrheniusRateConstant())
                                  .SetPhase(gas_phase)
                                  .Build();

  // Build a PhaseTransferProcess
  Process phase_transfer = PhaseTransferProcessBuilder()
                               .SetGasSpecies(gas_phase, { CO2 })
                               .SetCondensedSpecies(aqueous_phase, { Yield(Hplus, 2.0), Yield(CO32minus) })
                               .SetSolvent(aqueous_phase, H2O)
                               .SetTransferCoefficient(PhaseTransferCoefficient())
                               .Build();

  // Check that the first process is a ChemicalReaction
  std::visit(
      [](auto&& value)
      {
        using T = std::decay_t<decltype(value)>;
        if constexpr (std::is_same_v<T, ChemicalReaction>)
        {
          EXPECT_EQ(value.reactants_.size(), 2);
          EXPECT_EQ(value.products_[0].species_.name_, "NO2");
          EXPECT_EQ(value.phase_.name_, "gas");
        }
        else
        {
          FAIL() << "Expected ChemicalReaction, got different type";
        }
      },
      chemical_reaction.process_);

  // Check that the second process is a PhaseTransferProcess
  std::visit(
      [](auto&& value)
      {
        using T = std::decay_t<decltype(value)>;
        if constexpr (std::is_same_v<T, PhaseTransferProcess>)
        {
          EXPECT_EQ(value.gas_phase_.name_, "gas");
          EXPECT_EQ(value.condensed_phase_.name_, "aqueous");
          EXPECT_EQ(value.solvent_phase_.name_, "aqueous");
          EXPECT_EQ(value.gas_species_.size(), 1);
          EXPECT_EQ(value.condensed_species_.size(), 2);
          EXPECT_EQ(value.solvent_.name_, "H2O");
          EXPECT_EQ(value.condensed_species_[0].coefficient_, 2.0);
        }
        else
        {
          FAIL() << "Expected PhaseTransferProcess, got different type";
        }
      },
      phase_transfer.process_);
}

TEST(Process, ChemicalReactionCopyAssignmentSucceeds)
{
  Species foo("foo", { { "molecular weight [kg mol-1]", 0.025 }, { "diffusion coefficient [m2 s-1]", 2.3e2 } });
  Species bar("bar");
  bar.parameterize_ = [](const Conditions& c) { return c.air_density_ * 0.82; };

  Phase gas_phase{ "gas", std::vector<micm::Species>{ foo, bar } };
  ArrheniusRateConstant rc1({ .A_ = 12.2, .C_ = 300.0 });

  Process reaction = ChemicalReactionBuilder().SetReactants({ foo, bar }).SetRateConstant(rc1).SetPhase(gas_phase).Build();

  // Assign original to copy
  Process copy_reaction = reaction;

  std::visit(
      [](auto&& copy, auto&& original)
      {
        using T = std::decay_t<decltype(copy)>;
        using U = std::decay_t<decltype(original)>;
        if constexpr (std::is_same_v<T, ChemicalReaction> && std::is_same_v<U, ChemicalReaction>)
        {
          EXPECT_EQ(copy.reactants_[0].name_, original.reactants_[0].name_);
          EXPECT_EQ(copy.products_.size(), original.products_.size());
          EXPECT_EQ(copy.phase_.name_, original.phase_.name_);
          EXPECT_NE(copy.rate_constant_.get(), original.rate_constant_.get());
        }
        else
        {
          FAIL() << "Expected both variants to hold ChemicalReaction";
        }
      },
      copy_reaction.process_,
      reaction.process_);
}

TEST(Process, PhaseTransferProcessCopyAssignmentSucceeds)
{
  auto O3 = Species("O3");
  auto NO = Species("NO");
  auto NO2 = Species("NO2");
  auto O2 = Species("O2");
  auto CO2 = Species{ "CO2" };
  auto H2O = Species{ "H2O" };
  auto Hplus = Species{ "H+" };
  auto CO32minus = Species{ "CO32-" };

  Phase gas_phase{ "gas", std::vector<Species>{ O3, NO, NO2, O2 } };
  Phase aqueous_phase{ "aqueous", std::vector<Species>{ CO2, H2O, Hplus, CO32minus } };

  // Build a PhaseTransferProcess
  Process phase_transfer = PhaseTransferProcessBuilder()
                               .SetGasSpecies(gas_phase, { CO2 })
                               .SetCondensedSpecies(aqueous_phase, { Yield(Hplus, 2.0), Yield(CO32minus) })
                               .SetSolvent(aqueous_phase, H2O)
                               .SetTransferCoefficient(PhaseTransferCoefficient())
                               .Build();

  // Assign original to copy
  Process copy_process = phase_transfer;

  std::visit(
      [](auto&& copy, auto&& original)
      {
        using T = std::decay_t<decltype(copy)>;
        using U = std::decay_t<decltype(original)>;
        if constexpr (std::is_same_v<T, PhaseTransferProcess> && std::is_same_v<U, PhaseTransferProcess>)
        {
          EXPECT_EQ(copy.gas_phase_.name_, original.gas_phase_.name_);
          EXPECT_EQ(copy.condensed_phase_.name_, original.condensed_phase_.name_);
          EXPECT_EQ(copy.solvent_phase_.name_, original.solvent_phase_.name_);
          EXPECT_EQ(copy.gas_species_[0].name_, original.gas_species_[0].name_);
          EXPECT_EQ(copy.condensed_species_[1].species_.name_, original.condensed_species_[1].species_.name_);
          EXPECT_EQ(copy.solvent_.name_, original.solvent_.name_);
          EXPECT_NE(copy.coefficient_.get(), original.coefficient_.get());
        }
        else
        {
          FAIL() << "Expected both variants to hold PhaseTransferProcess";
        }
      },
      copy_process.process_,
      phase_transfer.process_);
}

TEST(Process, SurfaceRateConstantOnlyHasOneReactant)
{
  Species c("c", { { "molecular weight [kg mol-1]", 0.025 }, { "diffusion coefficient [m2 s-1]", 2.3e2 } });
  Species e("e");
<<<<<<< HEAD
  Phase gas_phase { "gas", std::vector<micm::Species>{ c, e } };

  EXPECT_ANY_THROW(Process r = ChemicalReactionBuilder()
                                  .SetReactants({ c, c })
                                  .SetProducts({ Yield(e, 1) })
                                  .SetRateConstant(SurfaceRateConstant(
                                      { .label_ = "c", .species_ = c, .reaction_probability_ = 0.90 }))
                                  .SetPhase(gas_phase)
                                  .Build(););
=======
  Phase gas_phase{ "gas", std::vector<micm::Species>{ c, e } };

  EXPECT_ANY_THROW(
      Process r = ChemicalReactionBuilder()
                      .SetReactants({ c, c })
                      .SetProducts({ Yield(e, 1) })
                      .SetRateConstant(SurfaceRateConstant({ .label_ = "c", .species_ = c, .reaction_probability_ = 0.90 }))
                      .SetPhase(gas_phase)
                      .Build(););
>>>>>>> ae476d27
}<|MERGE_RESOLUTION|>--- conflicted
+++ resolved
@@ -26,27 +26,9 @@
   SurfaceRateConstant rc2({ .label_ = "foo_surf", .species_ = foo });
   UserDefinedRateConstant rc3({ .label_ = "bar_user" });
 
-<<<<<<< HEAD
-  Process r1 = ChemicalReactionBuilder()
-                  .SetReactants({ foo, bar })
-                  .SetRateConstant(rc1)
-                  .SetPhase(gas_phase)
-                  .Build();
-  Process r2 = ChemicalReactionBuilder()
-                  .SetReactants({ foo })
-                  .SetRateConstant(rc2)
-                  .SetPhase(gas_phase)
-                  .Build();
-  Process r3 = ChemicalReactionBuilder()
-                  .SetReactants({ bar })
-                  .SetRateConstant(rc3)
-                  .SetPhase(gas_phase)
-                  .Build();
-=======
   Process r1 = ChemicalReactionBuilder().SetReactants({ foo, bar }).SetRateConstant(rc1).SetPhase(gas_phase).Build();
   Process r2 = ChemicalReactionBuilder().SetReactants({ foo }).SetRateConstant(rc2).SetPhase(gas_phase).Build();
   Process r3 = ChemicalReactionBuilder().SetReactants({ bar }).SetRateConstant(rc3).SetPhase(gas_phase).Build();
->>>>>>> ae476d27
   std::vector<Process> processes = { r1, r2, r3 };
 
   std::vector<std::string> param_labels{};
@@ -87,12 +69,8 @@
     param_iter += rc1.SizeCustomParameters();
     expected_rate_constants[i_cell][1] = rc2.Calculate(state.conditions_[i_cell], param_iter);
     param_iter += rc2.SizeCustomParameters();
-<<<<<<< HEAD
-    expected_rate_constants[i_cell][2] = rc3.Calculate(state.conditions_[i_cell], param_iter) * (state.conditions_[i_cell].air_density_ * 0.82);
-=======
     expected_rate_constants[i_cell][2] =
         rc3.Calculate(state.conditions_[i_cell], param_iter) * (state.conditions_[i_cell].air_density_ * 0.82);
->>>>>>> ae476d27
     param_iter += rc3.SizeCustomParameters();
   }
 
@@ -285,17 +263,6 @@
 {
   Species c("c", { { "molecular weight [kg mol-1]", 0.025 }, { "diffusion coefficient [m2 s-1]", 2.3e2 } });
   Species e("e");
-<<<<<<< HEAD
-  Phase gas_phase { "gas", std::vector<micm::Species>{ c, e } };
-
-  EXPECT_ANY_THROW(Process r = ChemicalReactionBuilder()
-                                  .SetReactants({ c, c })
-                                  .SetProducts({ Yield(e, 1) })
-                                  .SetRateConstant(SurfaceRateConstant(
-                                      { .label_ = "c", .species_ = c, .reaction_probability_ = 0.90 }))
-                                  .SetPhase(gas_phase)
-                                  .Build(););
-=======
   Phase gas_phase{ "gas", std::vector<micm::Species>{ c, e } };
 
   EXPECT_ANY_THROW(
@@ -305,5 +272,4 @@
                       .SetRateConstant(SurfaceRateConstant({ .label_ = "c", .species_ = c, .reaction_probability_ = 0.90 }))
                       .SetPhase(gas_phase)
                       .Build(););
->>>>>>> ae476d27
 }