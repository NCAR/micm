--- conflicted
+++ resolved
@@ -20,35 +20,15 @@
   Species bar("bar");
   bar.parameterize_ = [](const Conditions& c) { return c.air_density_ * 0.82; };
 
-<<<<<<< HEAD
-  Phase gas_phase { "gas", std::vector<micm::Species>{ foo, bar } };
-=======
   Phase gas_phase{ "gas", std::vector<micm::Species>{ foo, bar } };
->>>>>>> 7896abd9
 
   ArrheniusRateConstant rc1({ .A_ = 12.2, .C_ = 300.0 });
   SurfaceRateConstant rc2({ .label_ = "foo_surf", .species_ = foo });
   UserDefinedRateConstant rc3({ .label_ = "bar_user" });
 
-<<<<<<< HEAD
-  Process r1 = ChemicalReactionBuilder()
-                  .SetReactants({ foo, bar })
-                  .SetRateConstant(rc1)
-                  .SetPhase(gas_phase)
-                  .Build();
-  Process r2 = ChemicalReactionBuilder()
-                  .SetRateConstant(rc2)
-                  .SetPhase(gas_phase)
-                  .Build();
-  Process r3 = ChemicalReactionBuilder()
-                  .SetRateConstant(rc3)
-                  .SetPhase(gas_phase)
-                  .Build();
-=======
   Process r1 = ChemicalReactionBuilder().SetReactants({ foo, bar }).SetRateConstant(rc1).SetPhase(gas_phase).Build();
   Process r2 = ChemicalReactionBuilder().SetRateConstant(rc2).SetPhase(gas_phase).Build();
   Process r3 = ChemicalReactionBuilder().SetRateConstant(rc3).SetPhase(gas_phase).Build();
->>>>>>> 7896abd9
   std::vector<Process> processes = { r1, r2, r3 };
 
   std::vector<std::string> param_labels{};
@@ -149,19 +129,11 @@
 
   // Build a PhaseTransferProcess
   Process phase_transfer = PhaseTransferProcessBuilder()
-<<<<<<< HEAD
-                              .SetGasSpecies( gas_phase, { CO2 } )
-                              .SetCondensedSpecies( aqueous_phase, { Yield(Hplus, 2.0), Yield(CO32minus) } )
-                              .SetSolvent( aqueous_phase, H2O )
-                              .SetTransferCoefficient(PhaseTransferCoefficient())
-                              .Build();
-=======
                                .SetGasSpecies(gas_phase, { CO2 })
                                .SetCondensedSpecies(aqueous_phase, { Yield(Hplus, 2.0), Yield(CO32minus) })
                                .SetSolvent(aqueous_phase, H2O)
                                .SetTransferCoefficient(PhaseTransferCoefficient())
                                .Build();
->>>>>>> 7896abd9
 
   // Check that the first process is a ChemicalReaction
   std::visit(
@@ -210,46 +182,15 @@
   Species bar("bar");
   bar.parameterize_ = [](const Conditions& c) { return c.air_density_ * 0.82; };
 
-<<<<<<< HEAD
-  Phase gas_phase { "gas", std::vector<micm::Species>{ foo, bar } };
-  ArrheniusRateConstant rc1({ .A_ = 12.2, .C_ = 300.0 });
-
-  Process reaction = ChemicalReactionBuilder()
-                      .SetReactants({ foo, bar })
-                      .SetRateConstant(rc1)
-                      .SetPhase(gas_phase)
-                      .Build();
-=======
   Phase gas_phase{ "gas", std::vector<micm::Species>{ foo, bar } };
   ArrheniusRateConstant rc1({ .A_ = 12.2, .C_ = 300.0 });
 
   Process reaction = ChemicalReactionBuilder().SetReactants({ foo, bar }).SetRateConstant(rc1).SetPhase(gas_phase).Build();
->>>>>>> 7896abd9
 
   // Assign original to copy
   Process copy_reaction = reaction;
 
   std::visit(
-<<<<<<< HEAD
-    [](auto&& copy, auto&& original)
-    {
-      using T = std::decay_t<decltype(copy)>;
-      using U = std::decay_t<decltype(original)>;
-      if constexpr (std::is_same_v<T, ChemicalReaction> && std::is_same_v<U, ChemicalReaction>)
-      {
-        EXPECT_EQ(copy.reactants_[0].name_, original.reactants_[0].name_);
-        EXPECT_EQ(copy.products_.size(), original.products_.size());
-        EXPECT_EQ(copy.phase_.name_, original.phase_.name_);
-        EXPECT_NE(copy.rate_constant_.get(), original.rate_constant_.get());
-      }
-      else
-      {
-        FAIL() << "Expected both variants to hold ChemicalReaction";
-      }
-    },
-    copy_reaction.process_,
-    reaction.process_);
-=======
       [](auto&& copy, auto&& original)
       {
         using T = std::decay_t<decltype(copy)>;
@@ -268,7 +209,6 @@
       },
       copy_reaction.process_,
       reaction.process_);
->>>>>>> 7896abd9
 }
 
 TEST(Process, PhaseTransferProcessCopyAssignmentSucceeds)
@@ -287,47 +227,16 @@
 
   // Build a PhaseTransferProcess
   Process phase_transfer = PhaseTransferProcessBuilder()
-<<<<<<< HEAD
-                              .SetGasSpecies( gas_phase, { CO2 } )
-                              .SetCondensedSpecies( aqueous_phase, { Yield(Hplus, 2.0), Yield(CO32minus) } )
-                              .SetSolvent( aqueous_phase, H2O )
-                              .SetTransferCoefficient(PhaseTransferCoefficient())
-                              .Build();
-=======
                                .SetGasSpecies(gas_phase, { CO2 })
                                .SetCondensedSpecies(aqueous_phase, { Yield(Hplus, 2.0), Yield(CO32minus) })
                                .SetSolvent(aqueous_phase, H2O)
                                .SetTransferCoefficient(PhaseTransferCoefficient())
                                .Build();
->>>>>>> 7896abd9
 
   // Assign original to copy
   Process copy_process = phase_transfer;
 
   std::visit(
-<<<<<<< HEAD
-    [](auto&& copy, auto&& original)
-    {
-      using T = std::decay_t<decltype(copy)>;
-      using U = std::decay_t<decltype(original)>;
-      if constexpr (std::is_same_v<T, PhaseTransferProcess> && std::is_same_v<U, PhaseTransferProcess>)
-      {
-        EXPECT_EQ(copy.gas_phase_.name_, original.gas_phase_.name_);
-        EXPECT_EQ(copy.condensed_phase_.name_, original.condensed_phase_.name_);
-        EXPECT_EQ(copy.solvent_phase_.name_, original.solvent_phase_.name_);
-        EXPECT_EQ(copy.gas_species_[0].name_, original.gas_species_[0].name_); 
-        EXPECT_EQ(copy.condensed_species_[1].species_.name_, original.condensed_species_[1].species_.name_);
-        EXPECT_EQ(copy.solvent_.name_, original.solvent_.name_);
-        EXPECT_NE(copy.coefficient_.get(), original.coefficient_.get());
-      }
-      else
-      {
-        FAIL() << "Expected both variants to hold PhaseTransferProcess";
-      }
-    },
-    copy_process.process_,
-    phase_transfer.process_);
-=======
       [](auto&& copy, auto&& original)
       {
         using T = std::decay_t<decltype(copy)>;
@@ -349,7 +258,6 @@
       },
       copy_process.process_,
       phase_transfer.process_);
->>>>>>> 7896abd9
 }
 
 // TODO (Jiwon): This should throw, but currently does not.
