--- conflicted
+++ resolved
@@ -38,24 +38,16 @@
                              .number_of_rate_constants_ = 3,
                              .variable_names_{ "A", "B", "C", "D", "E", "F" } });
 
-<<<<<<< HEAD
-  micm::Process r1 = micm::Process::Create().SetReactants({ a, b }).SetProducts({ micm::Yield{ d, 3.2 } }).SetPhase(gas_phase);
-=======
   micm::Process r1 =
       micm::Process::Create().SetReactants({ a, b }).SetProducts({ micm::Yield{ d, 3.2 } }).SetPhase(gas_phase);
->>>>>>> d123e9c2
 
   micm::Process r2 = micm::Process::Create()
                          .SetReactants({ e, c })
                          .SetProducts({ micm::Yield{ a, 1.0 }, micm::Yield{ f, 2.0 } })
                          .SetPhase(gas_phase);
 
-<<<<<<< HEAD
-  micm::Process r3 = micm::Process::Create().SetReactants({ c, b }).SetProducts({ micm::Yield{ a, 1.0 } }).SetPhase(gas_phase);
-=======
   micm::Process r3 =
       micm::Process::Create().SetReactants({ c, b }).SetProducts({ micm::Yield{ a, 1.0 } }).SetPhase(gas_phase);
->>>>>>> d123e9c2
 
   std::vector<micm::Process> processes{ r1, r2, r3 };
 
