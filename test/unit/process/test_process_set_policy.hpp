--- conflicted
+++ resolved
@@ -1,8 +1,4 @@
 #include <micm/process/chemical_reaction_builder.hpp>
-<<<<<<< HEAD
-#include <micm/process/rate_constant/arrhenius_rate_constant.hpp>
-=======
->>>>>>> 7896abd9
 #include <micm/process/process.hpp>
 #include <micm/process/rate_constant/arrhenius_rate_constant.hpp>
 
@@ -35,11 +31,7 @@
                              .variable_names_{ "foo", "bar", "baz", "quz", "quuz", "corge" } }, 
       2);
 
-<<<<<<< HEAD
-  micm::Phase gas_phase{ std::vector<micm::Species>{foo, bar, baz, quz, quuz, corge } };
-=======
   micm::Phase gas_phase{ std::vector<micm::Species>{ foo, bar, baz, quz, quuz, corge } };
->>>>>>> 7896abd9
   micm::ArrheniusRateConstant arrhenius_rate_constant({ .A_ = 12.2, .C_ = 300.0 });
 
   micm::Process r1 = micm::ChemicalReactionBuilder()
@@ -57,19 +49,11 @@
                          .Build();
 
   micm::Process r3 = micm::ChemicalReactionBuilder()
-<<<<<<< HEAD
-                          .SetReactants({ quz })
-                          .SetProducts({})
-                          .SetRateConstant(arrhenius_rate_constant)
-                          .SetPhase(gas_phase)
-                          .Build();
-=======
                          .SetReactants({ quz })
                          .SetProducts({})
                          .SetRateConstant(arrhenius_rate_constant)
                          .SetPhase(gas_phase)
                          .Build();
->>>>>>> 7896abd9
 
   micm::Process r4 = micm::ChemicalReactionBuilder()
                          .SetReactants({ baz, qux })
