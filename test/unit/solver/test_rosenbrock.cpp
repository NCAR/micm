#include <gtest/gtest.h>

#include <micm/process/arrhenius_rate_constant.hpp>
#include <micm/solver/rosenbrock.hpp>
#include <micm/util/matrix.hpp>
#include <micm/util/sparse_matrix.hpp>
#include <micm/util/sparse_matrix_vector_ordering.hpp>
#include <micm/util/vector_matrix.hpp>

template<template<class> class MatrixPolicy, template<class> class SparseMatrixPolicy>
micm::RosenbrockSolver<MatrixPolicy, SparseMatrixPolicy> getSolver(std::size_t number_of_grid_cells)
{
  auto foo = micm::Species("foo");
  auto bar = micm::Species("bar");
  auto baz = micm::Species("baz");
  auto quz = micm::Species("quz");
  auto quuz = micm::Species("quuz");

  micm::Phase gas_phase{ std::vector<micm::Species>{ foo, bar, baz, quz, quuz } };

  micm::Process r1 = micm::Process::create()
                         .reactants({ foo, baz })
                         .products({ yields(bar, 1), yields(quuz, 2.4) })
                         .phase(gas_phase)
                         .rate_constant(micm::ArrheniusRateConstant({ .A_ = 2.0e-11, .B_ = 0, .C_ = 110 }));

  micm::Process r2 = micm::Process::create()
                         .reactants({ bar })
                         .products({ yields(foo, 1), yields(quz, 1.4) })
                         .phase(gas_phase)
                         .rate_constant(micm::ArrheniusRateConstant({ .A_ = 1.0e-6 }));

  micm::Process r3 = micm::Process::create().reactants({ quz }).products({}).phase(gas_phase).rate_constant(
      micm::ArrheniusRateConstant({ .A_ = 3.5e-6 }));

  return micm::RosenbrockSolver<MatrixPolicy, SparseMatrixPolicy>(
      micm::System(micm::SystemParameters{ .gas_phase_ = gas_phase }),
      std::vector<micm::Process>{ r1, r2, r3 },
<<<<<<< HEAD
      micm::RosenbrockSolverParameters::three_stage_rosenbrock_parameters(number_of_grid_cells));
=======
      micm::RosenbrockSolverParameters{ .number_of_grid_cells_ = number_of_grid_cells,
                                        .reorder_state_ = false });
>>>>>>> 019d977c
}

// ---- foo  bar  baz  quz  quuz
// foo   0    1    2    -    -
// bar   3    4    5    -    -
// baz   6    -    7    -    -
// quz   -    8    -    9    -
// quuz 10    -   11    -    12

template<class T>
using SparseMatrix = micm::SparseMatrix<T>;

TEST(ChapmanODESolver, DefaultConstructor)
{
  micm::RosenbrockSolver<micm::Matrix, SparseMatrix> solver{};
}

template<template<class> class MatrixPolicy, template<class> class SparseMatrixPolicy>
void testAlphaMinusJacobian(std::size_t number_of_grid_cells)
{
  auto solver = getSolver<MatrixPolicy, SparseMatrixPolicy>(number_of_grid_cells);
  auto jacobian = solver.jacobian_;

  EXPECT_EQ(jacobian.size(), number_of_grid_cells);
  EXPECT_EQ(jacobian[0].size(), 5);
  EXPECT_EQ(jacobian[0][0].size(), 5);
  EXPECT_GE(jacobian.AsVector().size(), 13 * number_of_grid_cells);
  for (auto& elem : jacobian.AsVector())
    elem = 100.0;
  for (std::size_t i_cell = 0; i_cell < number_of_grid_cells; ++i_cell)
  {
    jacobian[i_cell][0][0] = 12.2;
    jacobian[i_cell][0][1] = 24.3 * (i_cell + 2);
    jacobian[i_cell][0][2] = 42.3;
    jacobian[i_cell][1][0] = 0.43;
    jacobian[i_cell][1][1] = 23.4;
    jacobian[i_cell][1][2] = 83.4 / (i_cell + 3);
    jacobian[i_cell][2][0] = 4.74;
    jacobian[i_cell][2][2] = 6.91;
    jacobian[i_cell][3][1] = 59.1;
    jacobian[i_cell][3][3] = 83.4;
    jacobian[i_cell][4][0] = 78.5;
    jacobian[i_cell][4][2] = 53.6;
    jacobian[i_cell][4][4] = 1.0;
  }
  solver.AlphaMinusJacobian(jacobian, 42.042);
  for (std::size_t i_cell = 0; i_cell < number_of_grid_cells; ++i_cell)
  {
    EXPECT_NEAR(jacobian[i_cell][0][0], 42.042 - 12.2, 1.0e-5);
    EXPECT_NEAR(jacobian[i_cell][0][1], -24.3 * (i_cell + 2), 1.0e-5);
    EXPECT_NEAR(jacobian[i_cell][0][2], -42.3, 1.0e-5);
    EXPECT_NEAR(jacobian[i_cell][1][0], -0.43, 1.0e-5);
    EXPECT_NEAR(jacobian[i_cell][1][1], 42.042 - 23.4, 1.0e-5);
    EXPECT_NEAR(jacobian[i_cell][1][2], -83.4 / (i_cell + 3), 1.0e-5);
    EXPECT_NEAR(jacobian[i_cell][2][0], -4.74, 1.0e-5);
    EXPECT_NEAR(jacobian[i_cell][2][2], 42.042 - 6.91, 1.0e-5);
    EXPECT_NEAR(jacobian[i_cell][3][1], -59.1, 1.0e-5);
    EXPECT_NEAR(jacobian[i_cell][3][3], 42.042 - 83.4, 1.0e-5);
    EXPECT_NEAR(jacobian[i_cell][4][0], -78.5, 1.0e-5);
    EXPECT_NEAR(jacobian[i_cell][4][2], -53.6, 1.0e-5);
    EXPECT_NEAR(jacobian[i_cell][4][4], 42.042 - 1.0, 1.0e-5);
  }
}

TEST(RosenbrockSolver, StandardAlphaMinusJacobian)
{
  testAlphaMinusJacobian<micm::Matrix, SparseMatrix>(1);
  testAlphaMinusJacobian<micm::Matrix, SparseMatrix>(2);
  testAlphaMinusJacobian<micm::Matrix, SparseMatrix>(3);
  testAlphaMinusJacobian<micm::Matrix, SparseMatrix>(4);
}

template<class T>
using Group1VectorMatrix = micm::VectorMatrix<T, 1>;
template<class T>
using Group2VectorMatrix = micm::VectorMatrix<T, 2>;
template<class T>
using Group3VectorMatrix = micm::VectorMatrix<T, 3>;
template<class T>
using Group4VectorMatrix = micm::VectorMatrix<T, 4>;

template<class T>
using Group1SparseVectorMatrix = micm::SparseMatrix<T, micm::SparseMatrixVectorOrdering<1>>;
template<class T>
using Group2SparseVectorMatrix = micm::SparseMatrix<T, micm::SparseMatrixVectorOrdering<2>>;
template<class T>
using Group3SparseVectorMatrix = micm::SparseMatrix<T, micm::SparseMatrixVectorOrdering<3>>;
template<class T>
using Group4SparseVectorMatrix = micm::SparseMatrix<T, micm::SparseMatrixVectorOrdering<4>>;

TEST(RosenbrockSolver, DenseAlphaMinusJacobian)
{
  testAlphaMinusJacobian<Group1VectorMatrix, Group1SparseVectorMatrix>(1);
  testAlphaMinusJacobian<Group2VectorMatrix, Group2SparseVectorMatrix>(4);
  testAlphaMinusJacobian<Group3VectorMatrix, Group3SparseVectorMatrix>(3);
  testAlphaMinusJacobian<Group4VectorMatrix, Group4SparseVectorMatrix>(2);
}<|MERGE_RESOLUTION|>--- conflicted
+++ resolved
@@ -36,12 +36,7 @@
   return micm::RosenbrockSolver<MatrixPolicy, SparseMatrixPolicy>(
       micm::System(micm::SystemParameters{ .gas_phase_ = gas_phase }),
       std::vector<micm::Process>{ r1, r2, r3 },
-<<<<<<< HEAD
-      micm::RosenbrockSolverParameters::three_stage_rosenbrock_parameters(number_of_grid_cells));
-=======
-      micm::RosenbrockSolverParameters{ .number_of_grid_cells_ = number_of_grid_cells,
-                                        .reorder_state_ = false });
->>>>>>> 019d977c
+      micm::RosenbrockSolverParameters::three_stage_rosenbrock_parameters(number_of_grid_cells, false));
 }
 
 // ---- foo  bar  baz  quz  quuz
