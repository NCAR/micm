--- conflicted
+++ resolved
@@ -7,13 +7,8 @@
 #include <micm/solver/cuda_state.hpp>
 #include <gtest/gtest.h>
 
-<<<<<<< HEAD
 template<class BuilderPolicy, class PrepareFunc, class PostpareFunc>
-void test_analytical_surface_rxn(BuilderPolicy& builder, PrepareFunc prepare_for_solve, PostpareFunc postpare_for_solve)
-=======
-template<class BuilderPolicy>
-void test_analytical_surface_rxn(BuilderPolicy& builder, double tolerance = 1e-8)
->>>>>>> 17873463
+void test_analytical_surface_rxn(BuilderPolicy& builder, PrepareFunc prepare_for_solve, PostpareFunc postpare_for_solve, double tolerance = 1e-8)
 {
   // parameters, from CAMP/test/unit_rxn_data/test_rxn_surface.F90
   const double mode_GMD = 1.0e-6;            // mode geometric mean diameter [m]
