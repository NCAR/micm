--- conflicted
+++ resolved
@@ -20,11 +20,7 @@
 {
   auto builder = micm::JitSolverBuilder<micm::JitRosenbrockSolverParameters, L>(
       micm::RosenbrockSolverParameters::ThreeStageRosenbrockParameters());
-<<<<<<< HEAD
-  test_analytical_stiff_troe(builder, [](auto& state) { }, [](auto& state) { });
-=======
-  test_analytical_stiff_troe(builder, 1e-4);
->>>>>>> 17873463
+  test_analytical_stiff_troe(builder, [](auto& state) { }, [](auto& state) { }, 1e-4);
 }
 
 TEST(AnalyticalExamplesJitRosenbrock, Photolysis)
@@ -38,11 +34,7 @@
 {
   auto builder = micm::JitSolverBuilder<micm::JitRosenbrockSolverParameters, L>(
       micm::RosenbrockSolverParameters::ThreeStageRosenbrockParameters());
-<<<<<<< HEAD
-  test_analytical_stiff_photolysis(builder, [](auto& state) { }, [](auto& state) { });
-=======
-  test_analytical_stiff_photolysis(builder, 1e-4);
->>>>>>> 17873463
+  test_analytical_stiff_photolysis(builder, [](auto& state) { }, [](auto& state) { }, 1e-4);
 }
 
 TEST(AnalyticalExamplesJitRosenbrock, TernaryChemicalActivation)
@@ -56,11 +48,7 @@
 {
   auto builder = micm::JitSolverBuilder<micm::JitRosenbrockSolverParameters, L>(
       micm::RosenbrockSolverParameters::ThreeStageRosenbrockParameters());
-<<<<<<< HEAD
-  test_analytical_stiff_ternary_chemical_activation(builder, [](auto& state) { }, [](auto& state) { });
-=======
-  test_analytical_stiff_ternary_chemical_activation(builder, 1e-4);
->>>>>>> 17873463
+  test_analytical_stiff_ternary_chemical_activation(builder, [](auto& state) { }, [](auto& state) { }, 1e-4);
 }
 
 TEST(AnalyticalExamplesJitRosenbrock, Tunneling)
@@ -74,11 +62,7 @@
 {
   auto builder = micm::JitSolverBuilder<micm::JitRosenbrockSolverParameters, L>(
       micm::RosenbrockSolverParameters::ThreeStageRosenbrockParameters());
-<<<<<<< HEAD
-  test_analytical_stiff_tunneling(builder, [](auto& state) { }, [](auto& state) { });
-=======
-  test_analytical_stiff_tunneling(builder, 1e-4);
->>>>>>> 17873463
+  test_analytical_stiff_tunneling(builder, [](auto& state) { }, [](auto& state) { }, 1e-4);
 }
 
 TEST(AnalyticalExamplesJitRosenbrock, Arrhenius)
@@ -92,53 +76,33 @@
 {
   auto builder = micm::JitSolverBuilder<micm::JitRosenbrockSolverParameters, L>(
       micm::RosenbrockSolverParameters::ThreeStageRosenbrockParameters());
-<<<<<<< HEAD
-  test_analytical_stiff_arrhenius(builder, [](auto& state) { }, [](auto& state) { });
-=======
-  test_analytical_stiff_arrhenius(builder, 1e-4);
->>>>>>> 17873463
+  test_analytical_stiff_arrhenius(builder, [](auto& state) { }, [](auto& state) { }, 1e-4);
 }
 
 TEST(AnalyticalExamplesJitRosenbrock, Branched)
 {
   auto builder = micm::JitSolverBuilder<micm::JitRosenbrockSolverParameters, L>(
       micm::RosenbrockSolverParameters::ThreeStageRosenbrockParameters());
-<<<<<<< HEAD
-  test_analytical_branched(builder, [](auto& state) { }, [](auto& state) { });
-=======
-  test_analytical_branched(builder, 1e-3);
->>>>>>> 17873463
+  test_analytical_branched(builder, [](auto& state) { }, [](auto& state) { }, 1e-3);
 }
 
 TEST(AnalyticalExamplesJitRosenbrock, BranchedSuperStiffButAnalytical)
 {
   auto builder = micm::JitSolverBuilder<micm::JitRosenbrockSolverParameters, L>(
       micm::RosenbrockSolverParameters::ThreeStageRosenbrockParameters());
-<<<<<<< HEAD
-  test_analytical_stiff_branched(builder, [](auto& state) { }, [](auto& state) { });
-=======
-  test_analytical_stiff_branched(builder, 1e-3);
->>>>>>> 17873463
+  test_analytical_stiff_branched(builder, [](auto& state) { }, [](auto& state) { }, 1e-3);
 }
 
 TEST(AnalyticalExamplesJitRosenbrock, Robertson)
 {
   auto builder = micm::JitSolverBuilder<micm::JitRosenbrockSolverParameters, L>(
       micm::RosenbrockSolverParameters::ThreeStageRosenbrockParameters());
-<<<<<<< HEAD
-  test_analytical_robertson(builder, [](auto& state) { }, [](auto& state) { });
-=======
-  test_analytical_robertson(builder, 1e-1);
->>>>>>> 17873463
+  test_analytical_robertson(builder, [](auto& state) { }, [](auto& state) { }, 1e-1);
 }
 
 TEST(AnalyticalExamplesJitRosenbrock, SurfaceRxn)
 {
   auto builder = micm::JitSolverBuilder<micm::JitRosenbrockSolverParameters, L>(
       micm::RosenbrockSolverParameters::ThreeStageRosenbrockParameters());
-<<<<<<< HEAD
-  test_analytical_surface_rxn(builder, [](auto& state) { }, [](auto& state) { });
-=======
-  test_analytical_surface_rxn(builder, 1e-4);
->>>>>>> 17873463
+  test_analytical_surface_rxn(builder, [](auto& state) { }, [](auto& state) { }, 1e-4);
 }