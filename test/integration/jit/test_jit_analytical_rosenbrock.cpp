#include "../analytical_policy.hpp"
#include "../analytical_surface_rxn_policy.hpp"
#include "../hires.hpp"

#include <micm/jit/solver/jit_linear_solver.hpp>
#include <micm/jit/solver/jit_solver_builder.hpp>
#include <micm/jit/solver/jit_solver_parameters.hpp>
#include <micm/jit/solver/jit_linear_solver.hpp>
#include <micm/solver/rosenbrock_solver_parameters.hpp>

#include <gtest/gtest.h>

constexpr std::size_t L = 1;
using builderType = micm::JitSolverBuilder<micm::JitRosenbrockSolverParameters, L>;
using stateType = micm::State<builderType::DenseMatrixPolicyType, builderType::SparseMatrixPolicyType>;
auto two = builderType(micm::RosenbrockSolverParameters::ThreeStageRosenbrockParameters());
auto three = builderType(micm::RosenbrockSolverParameters::ThreeStageRosenbrockParameters());
auto four = builderType(micm::RosenbrockSolverParameters::ThreeStageRosenbrockParameters());
auto four_da = builderType(micm::RosenbrockSolverParameters::ThreeStageRosenbrockParameters());
auto six_da = builderType(micm::RosenbrockSolverParameters::ThreeStageRosenbrockParameters());

TEST(AnalyticalExamplesJitRosenbrock, Troe)
{
  test_analytical_troe<builderType, stateType>(two);
  test_analytical_troe<builderType, stateType>(three);
  test_analytical_troe<builderType, stateType>(four);
  test_analytical_troe<builderType, stateType>(four_da);
  test_analytical_troe<builderType, stateType>(six_da);
}

TEST(AnalyticalExamplesJitRosenbrock, TroeSuperStiffButAnalytical)
{
  test_analytical_stiff_troe<builderType, stateType>(two, 1e-4);
  test_analytical_stiff_troe<builderType, stateType>(three, 1e-4);
  test_analytical_stiff_troe<builderType, stateType>(four, 1e-4);
  test_analytical_stiff_troe<builderType, stateType>(four_da, 1e-4);
  test_analytical_stiff_troe<builderType, stateType>(six_da, 1e-4);
}

TEST(AnalyticalExamplesJitRosenbrock, Photolysis)
{
  test_analytical_photolysis<builderType, stateType>(two, 1e-2);
  test_analytical_photolysis<builderType, stateType>(three, 1e-6);
  test_analytical_photolysis<builderType, stateType>(four, 1e-6);
  test_analytical_photolysis<builderType, stateType>(four_da, 1e-6);
  test_analytical_photolysis<builderType, stateType>(six_da, 1e-6);
}

TEST(AnalyticalExamplesJitRosenbrock, PhotolysisSuperStiffButAnalytical)
{
  test_analytical_stiff_photolysis<builderType, stateType>(two, 1e-4);
  test_analytical_stiff_photolysis<builderType, stateType>(three, 1e-4);
  test_analytical_stiff_photolysis<builderType, stateType>(four, 1e-4);
  test_analytical_stiff_photolysis<builderType, stateType>(four_da, 1e-4);
  test_analytical_stiff_photolysis<builderType, stateType>(six_da, 1e-4);
}

TEST(AnalyticalExamplesJitRosenbrock, TernaryChemicalActivation)
{
  test_analytical_ternary_chemical_activation<builderType, stateType>(two, 1e-4);
  test_analytical_ternary_chemical_activation<builderType, stateType>(three, 1e-5);
  test_analytical_ternary_chemical_activation<builderType, stateType>(four, 1e-5);
  test_analytical_ternary_chemical_activation<builderType, stateType>(four_da, 1e-5);
  test_analytical_ternary_chemical_activation<builderType, stateType>(six_da, 1e-5);
}

TEST(AnalyticalExamplesJitRosenbrock, TernaryChemicalActivationSuperStiffButAnalytical)
{
  test_analytical_stiff_ternary_chemical_activation<builderType, stateType>(two, 1e-2);
  test_analytical_stiff_ternary_chemical_activation<builderType, stateType>(three, 1e-3);
  test_analytical_stiff_ternary_chemical_activation<builderType, stateType>(four, 1e-3);
  test_analytical_stiff_ternary_chemical_activation<builderType, stateType>(four_da, 1e-3);
  test_analytical_stiff_ternary_chemical_activation<builderType, stateType>(six_da, 1e-3);
}

TEST(AnalyticalExamplesJitRosenbrock, Tunneling)
{
  test_analytical_tunneling<builderType, stateType>(two, 1e-1);
  test_analytical_tunneling<builderType, stateType>(three, 1e-5);
  test_analytical_tunneling<builderType, stateType>(four, 1e-5);
  test_analytical_tunneling<builderType, stateType>(four_da, 1e-5);
  test_analytical_tunneling<builderType, stateType>(six_da, 1e-5);
}

TEST(AnalyticalExamplesJitRosenbrock, TunnelingSuperStiffButAnalytical)
{
  test_analytical_stiff_tunneling<builderType, stateType>(two, 1e-2);
  test_analytical_stiff_tunneling<builderType, stateType>(three, 1e-4);
  test_analytical_stiff_tunneling<builderType, stateType>(four, 1e-4);
  test_analytical_stiff_tunneling<builderType, stateType>(four_da, 1e-4);
  test_analytical_stiff_tunneling<builderType, stateType>(six_da, 1e-4);
}

TEST(AnalyticalExamplesJitRosenbrock, Arrhenius)
{
  test_analytical_arrhenius<builderType, stateType>(two, 1e-4);
  test_analytical_arrhenius<builderType, stateType>(three, 1e-8);
  test_analytical_arrhenius<builderType, stateType>(four, 1e-8);
  test_analytical_arrhenius<builderType, stateType>(four_da, 1e-8);
  test_analytical_arrhenius<builderType, stateType>(six_da, 1e-8);
}

TEST(AnalyticalExamplesJitRosenbrock, ArrheniusSuperStiffButAnalytical)
{
  test_analytical_stiff_arrhenius<builderType, stateType>(two, 1e-4);
  test_analytical_stiff_arrhenius<builderType, stateType>(three, 1e-4);
  test_analytical_stiff_arrhenius<builderType, stateType>(four, 1e-4);
  test_analytical_stiff_arrhenius<builderType, stateType>(four_da, 1e-4);
  test_analytical_stiff_arrhenius<builderType, stateType>(six_da, 1e-4);
}

TEST(AnalyticalExamplesJitRosenbrock, Branched)
{
  test_analytical_branched<builderType, stateType>(two, 1e-4);
  test_analytical_branched<builderType, stateType>(three, 1e-4);
  test_analytical_branched<builderType, stateType>(four, 1e-4);
  test_analytical_branched<builderType, stateType>(four_da, 1e-4);
  test_analytical_branched<builderType, stateType>(six_da, 1e-4);
}

TEST(AnalyticalExamplesJitRosenbrock, BranchedSuperStiffButAnalytical)
{
  test_analytical_stiff_branched<builderType, stateType>(two, 1e-3);
  test_analytical_stiff_branched<builderType, stateType>(three, 1e-3);
  test_analytical_stiff_branched<builderType, stateType>(four, 1e-3);
  test_analytical_stiff_branched<builderType, stateType>(four_da, 1e-3);
  test_analytical_stiff_branched<builderType, stateType>(six_da, 1e-3);
}

TEST(AnalyticalExamplesJitRosenbrock, Robertson)
{
<<<<<<< HEAD
  auto rosenbrock_solver = [](auto params) {
=======
  auto rosenbrock_solver = [](auto params)
  {
>>>>>>> 46d0a748
    params.relative_tolerance_ = 1e-10;
    params.absolute_tolerance_ = std::vector<double>(5, params.relative_tolerance_ * 1e-2);
    return builderType(params);
  };

  auto solver = rosenbrock_solver(micm::RosenbrockSolverParameters::TwoStageRosenbrockParameters());
  test_analytical_robertson<builderType, stateType>(solver, 2e-1);
<<<<<<< HEAD
  
=======

>>>>>>> 46d0a748
  solver = rosenbrock_solver(micm::RosenbrockSolverParameters::ThreeStageRosenbrockParameters());
  test_analytical_robertson<builderType, stateType>(solver, 2e-1);

  solver = rosenbrock_solver(micm::RosenbrockSolverParameters::FourStageRosenbrockParameters());
  test_analytical_robertson<builderType, stateType>(solver, 2e-1);

  solver = rosenbrock_solver(micm::RosenbrockSolverParameters::FourStageDifferentialAlgebraicRosenbrockParameters());
  test_analytical_robertson<builderType, stateType>(solver, 2e-1);

  solver = rosenbrock_solver(micm::RosenbrockSolverParameters::SixStageDifferentialAlgebraicRosenbrockParameters());
  test_analytical_robertson<builderType, stateType>(solver, 2e-1);
}

TEST(AnalyticalExamplesJitRosenbrock, SurfaceRxn)
{
  test_analytical_surface_rxn<builderType, stateType>(two, 1e-4);
  test_analytical_surface_rxn<builderType, stateType>(three, 1e-4);
  test_analytical_surface_rxn<builderType, stateType>(four, 1e-4);
  test_analytical_surface_rxn<builderType, stateType>(four_da, 1e-4);
  test_analytical_surface_rxn<builderType, stateType>(six_da, 1e-4);
}

TEST(AnalyticalExamplesJitRosenbrock, E5)
{
<<<<<<< HEAD
  auto rosenbrock_solver = [](auto params) {
=======
  auto rosenbrock_solver = [](auto params)
  {
>>>>>>> 46d0a748
    params.relative_tolerance_ = 1e-13;
    params.absolute_tolerance_ = std::vector<double>(6, 1e-17);
    // this paper https://archimede.uniba.it/~testset/report/e5.pdf
    // says that the first variable should have a much looser tolerance than the other species
    params.absolute_tolerance_[0] = 1e-7;
    // these last two aren't actually provided values and we don't care how they behave
    params.absolute_tolerance_[4] = 1e-7;
    params.absolute_tolerance_[5] = 1e-7;
    return builderType(params);
  };

  auto solver = rosenbrock_solver(micm::RosenbrockSolverParameters::TwoStageRosenbrockParameters());
  test_analytical_e5<builderType, stateType>(solver, 1e-3);

  solver = rosenbrock_solver(micm::RosenbrockSolverParameters::ThreeStageRosenbrockParameters());
  test_analytical_e5<builderType, stateType>(solver, 1e-3);

  solver = rosenbrock_solver(micm::RosenbrockSolverParameters::FourStageRosenbrockParameters());
  test_analytical_e5<builderType, stateType>(solver, 1e-3);

  solver = rosenbrock_solver(micm::RosenbrockSolverParameters::FourStageDifferentialAlgebraicRosenbrockParameters());
  test_analytical_e5<builderType, stateType>(solver, 1e-3);

  solver = rosenbrock_solver(micm::RosenbrockSolverParameters::SixStageDifferentialAlgebraicRosenbrockParameters());
  test_analytical_e5<builderType, stateType>(solver, 1e-3);
}

TEST(AnalyticalExamples, Oregonator)
{
<<<<<<< HEAD
  auto rosenbrock_solver = [](auto params) {
=======
  auto rosenbrock_solver = [](auto params)
  {
>>>>>>> 46d0a748
    // anything below 1e-6 is too strict for the Oregonator
    params.relative_tolerance_ = 1e-6;
    params.absolute_tolerance_ = std::vector<double>(5, params.relative_tolerance_ * 1e-2);
    return builderType(params);
  };

  auto solver = rosenbrock_solver(micm::RosenbrockSolverParameters::TwoStageRosenbrockParameters());
  test_analytical_oregonator<builderType, stateType>(solver, 1e-3);

  solver = rosenbrock_solver(micm::RosenbrockSolverParameters::ThreeStageRosenbrockParameters());
  test_analytical_oregonator<builderType, stateType>(solver, 1e-3);

  solver = rosenbrock_solver(micm::RosenbrockSolverParameters::FourStageRosenbrockParameters());
  test_analytical_oregonator<builderType, stateType>(solver, 1e-3);

  solver = rosenbrock_solver(micm::RosenbrockSolverParameters::FourStageDifferentialAlgebraicRosenbrockParameters());
  test_analytical_oregonator<builderType, stateType>(solver, 1e-3);

  solver = rosenbrock_solver(micm::RosenbrockSolverParameters::SixStageDifferentialAlgebraicRosenbrockParameters());
  test_analytical_oregonator<builderType, stateType>(solver, 1e-3);
}

<<<<<<< HEAD
using LinearSolverTest = micm::JitLinearSolver<L, builderType::SparseMatrixPolicyType, micm::JitLuDecomposition<L>>;
template<class RatesPolicy>
using RosenbrockTest = micm::JitRosenbrockSolver<RatesPolicy, LinearSolverTest>;

TEST(AnalyticalExamples, HIRES)
{
  using HIRESTest = HIRES<builderType::DenseMatrixPolicyType, builderType::SparseMatrixPolicyType>;

  auto rosenbrock_solver = [](auto params) {
    return HIRESTest::CreateSolver<RosenbrockTest<HIRESTest>, LinearSolverTest>(params, 1);
  };

  auto two_stage_solver = rosenbrock_solver(micm::RosenbrockSolverParameters::TwoStageRosenbrockParameters());
  auto three_stage_solver = rosenbrock_solver(micm::RosenbrockSolverParameters::ThreeStageRosenbrockParameters());
  auto four_stage_solver = rosenbrock_solver(micm::RosenbrockSolverParameters::FourStageRosenbrockParameters());
  auto four_stage_da_solver = rosenbrock_solver(micm::RosenbrockSolverParameters::FourStageDifferentialAlgebraicRosenbrockParameters());
  auto six_stage_da_solver = rosenbrock_solver(micm::RosenbrockSolverParameters::SixStageDifferentialAlgebraicRosenbrockParameters());

  test_analytical_hires(two_stage_solver, 1e-3);
  test_analytical_hires(three_stage_solver, 1e-5);
  test_analytical_hires(four_stage_solver, 1e-5);
  test_analytical_hires(four_stage_da_solver, 1e-4);
  test_analytical_hires(six_stage_da_solver, 1e-5);
=======
TEST(AnalyticalExamples, HIRES)
{
  auto rosenbrock_solver = [](auto params)
  {
    params.relative_tolerance_ = 1e-6;
    params.absolute_tolerance_ = std::vector<double>(8, params.relative_tolerance_ * 1e-2);
    return builderType(params);
  };

  auto solver = rosenbrock_solver(micm::RosenbrockSolverParameters::TwoStageRosenbrockParameters());
  test_analytical_hires<builderType, stateType>(solver, 5e-2);

  solver = rosenbrock_solver(micm::RosenbrockSolverParameters::ThreeStageRosenbrockParameters());
  test_analytical_hires<builderType, stateType>(solver, 1e-3);

  solver = rosenbrock_solver(micm::RosenbrockSolverParameters::FourStageRosenbrockParameters());
  test_analytical_hires<builderType, stateType>(solver, 1e-3);

  solver = rosenbrock_solver(micm::RosenbrockSolverParameters::FourStageDifferentialAlgebraicRosenbrockParameters());
  test_analytical_hires<builderType, stateType>(solver, 1e-3);

  solver = rosenbrock_solver(micm::RosenbrockSolverParameters::SixStageDifferentialAlgebraicRosenbrockParameters());
  test_analytical_hires<builderType, stateType>(solver, 1e-3);
>>>>>>> 46d0a748
}<|MERGE_RESOLUTION|>--- conflicted
+++ resolved
@@ -129,12 +129,8 @@
 
 TEST(AnalyticalExamplesJitRosenbrock, Robertson)
 {
-<<<<<<< HEAD
-  auto rosenbrock_solver = [](auto params) {
-=======
-  auto rosenbrock_solver = [](auto params)
-  {
->>>>>>> 46d0a748
+  auto rosenbrock_solver = [](auto params)
+  {
     params.relative_tolerance_ = 1e-10;
     params.absolute_tolerance_ = std::vector<double>(5, params.relative_tolerance_ * 1e-2);
     return builderType(params);
@@ -142,11 +138,7 @@
 
   auto solver = rosenbrock_solver(micm::RosenbrockSolverParameters::TwoStageRosenbrockParameters());
   test_analytical_robertson<builderType, stateType>(solver, 2e-1);
-<<<<<<< HEAD
-  
-=======
-
->>>>>>> 46d0a748
+
   solver = rosenbrock_solver(micm::RosenbrockSolverParameters::ThreeStageRosenbrockParameters());
   test_analytical_robertson<builderType, stateType>(solver, 2e-1);
 
@@ -171,12 +163,8 @@
 
 TEST(AnalyticalExamplesJitRosenbrock, E5)
 {
-<<<<<<< HEAD
-  auto rosenbrock_solver = [](auto params) {
-=======
-  auto rosenbrock_solver = [](auto params)
-  {
->>>>>>> 46d0a748
+  auto rosenbrock_solver = [](auto params)
+  {
     params.relative_tolerance_ = 1e-13;
     params.absolute_tolerance_ = std::vector<double>(6, 1e-17);
     // this paper https://archimede.uniba.it/~testset/report/e5.pdf
@@ -206,12 +194,8 @@
 
 TEST(AnalyticalExamples, Oregonator)
 {
-<<<<<<< HEAD
-  auto rosenbrock_solver = [](auto params) {
-=======
-  auto rosenbrock_solver = [](auto params)
-  {
->>>>>>> 46d0a748
+  auto rosenbrock_solver = [](auto params)
+  {
     // anything below 1e-6 is too strict for the Oregonator
     params.relative_tolerance_ = 1e-6;
     params.absolute_tolerance_ = std::vector<double>(5, params.relative_tolerance_ * 1e-2);
@@ -234,31 +218,6 @@
   test_analytical_oregonator<builderType, stateType>(solver, 1e-3);
 }
 
-<<<<<<< HEAD
-using LinearSolverTest = micm::JitLinearSolver<L, builderType::SparseMatrixPolicyType, micm::JitLuDecomposition<L>>;
-template<class RatesPolicy>
-using RosenbrockTest = micm::JitRosenbrockSolver<RatesPolicy, LinearSolverTest>;
-
-TEST(AnalyticalExamples, HIRES)
-{
-  using HIRESTest = HIRES<builderType::DenseMatrixPolicyType, builderType::SparseMatrixPolicyType>;
-
-  auto rosenbrock_solver = [](auto params) {
-    return HIRESTest::CreateSolver<RosenbrockTest<HIRESTest>, LinearSolverTest>(params, 1);
-  };
-
-  auto two_stage_solver = rosenbrock_solver(micm::RosenbrockSolverParameters::TwoStageRosenbrockParameters());
-  auto three_stage_solver = rosenbrock_solver(micm::RosenbrockSolverParameters::ThreeStageRosenbrockParameters());
-  auto four_stage_solver = rosenbrock_solver(micm::RosenbrockSolverParameters::FourStageRosenbrockParameters());
-  auto four_stage_da_solver = rosenbrock_solver(micm::RosenbrockSolverParameters::FourStageDifferentialAlgebraicRosenbrockParameters());
-  auto six_stage_da_solver = rosenbrock_solver(micm::RosenbrockSolverParameters::SixStageDifferentialAlgebraicRosenbrockParameters());
-
-  test_analytical_hires(two_stage_solver, 1e-3);
-  test_analytical_hires(three_stage_solver, 1e-5);
-  test_analytical_hires(four_stage_solver, 1e-5);
-  test_analytical_hires(four_stage_da_solver, 1e-4);
-  test_analytical_hires(six_stage_da_solver, 1e-5);
-=======
 TEST(AnalyticalExamples, HIRES)
 {
   auto rosenbrock_solver = [](auto params)
@@ -282,5 +241,4 @@
 
   solver = rosenbrock_solver(micm::RosenbrockSolverParameters::SixStageDifferentialAlgebraicRosenbrockParameters());
   test_analytical_hires<builderType, stateType>(solver, 1e-3);
->>>>>>> 46d0a748
 }