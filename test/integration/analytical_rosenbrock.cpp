--- conflicted
+++ resolved
@@ -114,13 +114,9 @@
 
 TEST(AnalyticalExamples, Robertson)
 {
-<<<<<<< HEAD
-  test_analytical_robertson(rosenbrock, 1e-1);
-  test_analytical_robertson(backward_euler, 1e-1);
-=======
   test_analytical_robertson(
       rosenbrock, [](auto& state) {}, [](auto& state) {}, 1e-1);
->>>>>>> ab3b32ae
+  test_analytical_robertson(backward_euler, [](auto& state) {}, [](auto& state) {}, 1e-1);
 }
 
 TEST(AnalyticalExamples, SurfaceRxn)
