--- conflicted
+++ resolved
@@ -18,170 +18,85 @@
 
 TEST(AnalyticalExamples, Troe)
 {
-<<<<<<< HEAD
-  auto builder = micm::CpuSolverBuilder<micm::RosenbrockSolverParameters>(
-      micm::RosenbrockSolverParameters::ThreeStageRosenbrockParameters());
-  test_analytical_troe(builder, [](auto& state) { }, [](auto& state) { });
-=======
-  test_analytical_troe(rosenbrock);
-  test_analytical_troe(backward_euler, 1e-4);
->>>>>>> 17873463
+  test_analytical_troe(rosenbrock, [](auto& state) { }, [](auto& state) { }, 1e-4);
+  test_analytical_troe(backward_euler, [](auto& state) { }, [](auto& state) { }, 1e-4);
 }
 
 TEST(AnalyticalExamples, TroeSuperStiffButAnalytical)
 {
-<<<<<<< HEAD
-  auto builder = micm::CpuSolverBuilder<micm::RosenbrockSolverParameters>(
-      micm::RosenbrockSolverParameters::ThreeStageRosenbrockParameters());
-  test_analytical_stiff_troe(builder, [](auto& state) { }, [](auto& state) { });
-=======
-  test_analytical_stiff_troe(rosenbrock, 1e-4);
-  test_analytical_stiff_troe(backward_euler, 1e-4);
->>>>>>> 17873463
+  test_analytical_stiff_troe(rosenbrock, [](auto& state) { }, [](auto& state) { }, 1e-4);
+  test_analytical_stiff_troe(backward_euler, [](auto& state) { }, [](auto& state) { }, 1e-4);
 }
 
 TEST(AnalyticalExamples, Photolysis)
 {
-<<<<<<< HEAD
-  auto builder = micm::CpuSolverBuilder<micm::RosenbrockSolverParameters>(
-      micm::RosenbrockSolverParameters::ThreeStageRosenbrockParameters());
-  test_analytical_photolysis(builder, [](auto& state) { }, [](auto& state) { });
-=======
-  test_analytical_photolysis(rosenbrock);
-  test_analytical_photolysis(backward_euler, 1e-3);
->>>>>>> 17873463
+  test_analytical_photolysis(rosenbrock, [](auto& state) { }, [](auto& state) { }, 1e-3);
+  test_analytical_photolysis(backward_euler, [](auto& state) { }, [](auto& state) { }, 1e-3);
 }
 
 TEST(AnalyticalExamples, PhotolysisSuperStiffButAnalytical)
 {
-<<<<<<< HEAD
-  auto builder = micm::CpuSolverBuilder<micm::RosenbrockSolverParameters>(
-      micm::RosenbrockSolverParameters::ThreeStageRosenbrockParameters());
-  test_analytical_stiff_photolysis(builder, [](auto& state) { }, [](auto& state) { });
-=======
-  test_analytical_stiff_photolysis(rosenbrock, 1e-4);
-  test_analytical_stiff_photolysis(backward_euler, 1e-3);
->>>>>>> 17873463
+  test_analytical_stiff_photolysis(rosenbrock, [](auto& state) { }, [](auto& state) { }, 1e-4);
+  test_analytical_stiff_photolysis(backward_euler, [](auto& state) { }, [](auto& state) { }, 1e-3);
 }
 
 TEST(AnalyticalExamples, TernaryChemicalActivation)
 {
-<<<<<<< HEAD
-  auto builder = micm::CpuSolverBuilder<micm::RosenbrockSolverParameters>(
-      micm::RosenbrockSolverParameters::ThreeStageRosenbrockParameters());
-  test_analytical_ternary_chemical_activation(builder, [](auto& state) { }, [](auto& state) { });
-=======
-  test_analytical_ternary_chemical_activation(rosenbrock);
-  test_analytical_ternary_chemical_activation(backward_euler, 1e-5);
->>>>>>> 17873463
+  test_analytical_ternary_chemical_activation(rosenbrock, [](auto& state) { }, [](auto& state) { });
+  test_analytical_ternary_chemical_activation(backward_euler, [](auto& state) { }, [](auto& state) { }, 1e-5);
 }
 
 TEST(AnalyticalExamples, TernaryChemicalActivationSuperStiffButAnalytical)
 {
-<<<<<<< HEAD
-  auto builder = micm::CpuSolverBuilder<micm::RosenbrockSolverParameters>(
-      micm::RosenbrockSolverParameters::ThreeStageRosenbrockParameters());
-  test_analytical_stiff_ternary_chemical_activation(builder, [](auto& state) { }, [](auto& state) { });
-=======
-  test_analytical_stiff_ternary_chemical_activation(rosenbrock, 1e-4);
-  test_analytical_stiff_ternary_chemical_activation(backward_euler, 1e-3);
->>>>>>> 17873463
+  test_analytical_stiff_ternary_chemical_activation(rosenbrock, [](auto& state) { }, [](auto& state) { }, 1e-4);
+  test_analytical_stiff_ternary_chemical_activation(backward_euler, [](auto& state) { }, [](auto& state) { }, 1e-3);
 }
 
 TEST(AnalyticalExamples, Tunneling)
 {
-<<<<<<< HEAD
-  auto builder = micm::CpuSolverBuilder<micm::RosenbrockSolverParameters>(
-      micm::RosenbrockSolverParameters::ThreeStageRosenbrockParameters());
-  test_analytical_tunneling(builder, [](auto& state) { }, [](auto& state) { });
-=======
-  test_analytical_tunneling(rosenbrock);
-  test_analytical_tunneling(backward_euler, 1e-3);
->>>>>>> 17873463
+  test_analytical_tunneling(rosenbrock, [](auto& state) { }, [](auto& state) { });
+  test_analytical_tunneling(backward_euler, [](auto& state) { }, [](auto& state) { }, 1e-3);
 }
 
 TEST(AnalyticalExamples, TunnelingSuperStiffButAnalytical)
 {
-<<<<<<< HEAD
-  auto builder = micm::CpuSolverBuilder<micm::RosenbrockSolverParameters>(
-      micm::RosenbrockSolverParameters::ThreeStageRosenbrockParameters());
-  test_analytical_stiff_tunneling(builder, [](auto& state) { }, [](auto& state) { });
-=======
-  test_analytical_stiff_tunneling(rosenbrock, 1e-4);
-  test_analytical_stiff_tunneling(backward_euler, 1e-3);
->>>>>>> 17873463
+  test_analytical_stiff_tunneling(rosenbrock, [](auto& state) { }, [](auto& state) { }, 1e-4);
+  test_analytical_stiff_tunneling(backward_euler, [](auto& state) { }, [](auto& state) { }, 1e-3);
 }
 
 TEST(AnalyticalExamples, Arrhenius)
 {
-<<<<<<< HEAD
-  auto builder = micm::CpuSolverBuilder<micm::RosenbrockSolverParameters>(
-      micm::RosenbrockSolverParameters::ThreeStageRosenbrockParameters());
-  test_analytical_arrhenius(builder, [](auto& state) { }, [](auto& state) { });
-=======
-  test_analytical_arrhenius(rosenbrock);
-  test_analytical_arrhenius(backward_euler, 1e-3);
->>>>>>> 17873463
+  test_analytical_arrhenius(rosenbrock, [](auto& state) { }, [](auto& state) { });
+  test_analytical_arrhenius(rosenbrock, [](auto& state) { }, [](auto& state) { }, 1e-3);
 }
 
 TEST(AnalyticalExamples, ArrheniusSuperStiffButAnalytical)
 {
-<<<<<<< HEAD
-  auto builder = micm::CpuSolverBuilder<micm::RosenbrockSolverParameters>(
-      micm::RosenbrockSolverParameters::ThreeStageRosenbrockParameters());
-  test_analytical_stiff_arrhenius(builder, [](auto& state) { }, [](auto& state) { });
-=======
-  test_analytical_stiff_arrhenius(rosenbrock, 1e-4);
-  test_analytical_stiff_arrhenius(backward_euler, 1e-3);
->>>>>>> 17873463
+  test_analytical_stiff_arrhenius(rosenbrock, [](auto& state) { }, [](auto& state) { }, 1e-4);
+  test_analytical_stiff_arrhenius(backward_euler, [](auto& state) { }, [](auto& state) { }, 1e-3);
 }
 
 TEST(AnalyticalExamples, Branched)
 {
-<<<<<<< HEAD
-  auto builder = micm::CpuSolverBuilder<micm::RosenbrockSolverParameters>(
-      micm::RosenbrockSolverParameters::ThreeStageRosenbrockParameters());
-  test_analytical_branched(builder, [](auto& state) { }, [](auto& state) { });
-=======
-  test_analytical_branched(rosenbrock, 1e-3);
-  test_analytical_branched(backward_euler, 1e-1);
->>>>>>> 17873463
+  test_analytical_branched(rosenbrock, [](auto& state) { }, [](auto& state) { }, 1e-3);
+  test_analytical_branched(rosenbrock, [](auto& state) { }, [](auto& state) { }, 1e-1);
 }
 
 TEST(AnalyticalExamples, BranchedSuperStiffButAnalytical)
 {
-<<<<<<< HEAD
-  auto builder = micm::CpuSolverBuilder<micm::RosenbrockSolverParameters>(
-      micm::RosenbrockSolverParameters::ThreeStageRosenbrockParameters());
-  test_analytical_stiff_branched(builder, [](auto& state) { }, [](auto& state) { });
-=======
-  test_analytical_stiff_branched(rosenbrock, 1e-3);
-  test_analytical_stiff_branched(backward_euler, 1e-1);
->>>>>>> 17873463
+  test_analytical_stiff_branched(rosenbrock, [](auto& state) { }, [](auto& state) { }, 1e-3);
+  test_analytical_stiff_branched(backward_euler, [](auto& state) { }, [](auto& state) { }, 1e-1);
 }
 
 TEST(AnalyticalExamples, Robertson)
 {
-<<<<<<< HEAD
-  auto builder = micm::CpuSolverBuilder<micm::RosenbrockSolverParameters>(
-      micm::RosenbrockSolverParameters::ThreeStageRosenbrockParameters());
-  test_analytical_robertson(builder, [](auto& state) { }, [](auto& state) { });
-=======
-  test_analytical_robertson(rosenbrock, 1e-1);
-  // test_analytical_robertson(backward_euler, 1e-1);
->>>>>>> 17873463
+  test_analytical_robertson(rosenbrock, [](auto& state) { }, [](auto& state) { }, 1e-1);
 }
 
 TEST(AnalyticalExamples, SurfaceRxn)
 {
-<<<<<<< HEAD
-  auto builder = micm::CpuSolverBuilder<micm::RosenbrockSolverParameters>(
-      micm::RosenbrockSolverParameters::ThreeStageRosenbrockParameters());
-  test_analytical_surface_rxn(builder, [](auto& state) { }, [](auto& state) { });
-=======
-  test_analytical_surface_rxn(rosenbrock, 1e-5);
-  test_analytical_surface_rxn(backward_euler, 0.05);
->>>>>>> 17873463
+  test_analytical_surface_rxn(rosenbrock, [](auto& state) { }, [](auto& state) { }, 1e-5);
+  test_analytical_surface_rxn(backward_euler, [](auto& state) { }, [](auto& state) { }, 0.05);
 }
 
 using LinearSolverTest = micm::LinearSolver<SparseMatrixTest, micm::LuDecomposition>;
