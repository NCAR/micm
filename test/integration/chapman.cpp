--- conflicted
+++ resolved
@@ -27,16 +27,9 @@
   // Get solver parameters ('System', the collection of 'Process')
   micm::SolverParameters solver_params = solverConfig.GetSolverParams();
 
-<<<<<<< HEAD
-  // Create a solver
-  micm::RosenbrockSolver<micm::Matrix> solver{ solver_params.system_,
-                                               std::move(solver_params.processes_),
-                                               micm::RosenbrockSolverParameters{} };
-=======
   micm::RosenbrockSolver<micm::Matrix, micm::SparseMatrix> solver{ solver_params.system_,
                                                                    std::move(solver_params.processes_),
                                                                    micm::RosenbrockSolverParameters{} };
->>>>>>> fdccf6be
 
   micm::State state = solver.GetState();
 
@@ -49,7 +42,7 @@
 
   // Get photolysis rate constants
   std::vector<micm::PhotolysisRateConstant>& photo_rate_const_arr = solverConfig.GetPhotolysisRateConstants();
-  
+
   // User gives an input of photolysis rate constants
   std::unordered_map<std::string, double> photo_rates = { { "O2_1", 0.1 }, { "O3_1", 0.2 }, { "O3_2", 0.3 } };
 
