--- conflicted
+++ resolved
@@ -25,14 +25,7 @@
 
 std::vector<double> run_solver_on_thread_with_own_state(auto& solver, auto& state)
 {
-<<<<<<< HEAD
   std::cout << "Running solver on thread " << omp_get_thread_num() << std::endl;
-=======
-  RosenbrockSolver<> solver{ chemical_system,
-                             reactions,
-                             RosenbrockSolverParameters::three_stage_rosenbrock_parameters(1, false) };
-  State<Matrix> state = solver.GetState();
->>>>>>> bde04bc6
 
   // mol m-3
   state.variables_[0] = { 1, 0, 0 };
